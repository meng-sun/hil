--- conflicted
+++ resolved
@@ -50,7 +50,6 @@
     """Create a user <username> with password <password>."""
     url = object_url('user', username)
     check_status_code(requests.put(url, data={'password': password}))
-<<<<<<< HEAD
 
 @cmd
 def network_create(network, group):
@@ -64,9 +63,7 @@
     url = object_url('network', network)
     check_status_code(requests.delete(url))
 
-=======
     
->>>>>>> 17d4d68d
 @cmd
 def user_delete(username):
     url = object_url('user', username)
