"""This module implements the HaaS command line tool."""
from haas import config
from haas.config import cfg

import logging
import inspect
import sys
import urllib
import requests

commands = {}


def cmd(f):
    """A decorator, which resgisters it's argument as a command."""
    commands[f.__name__] = f
    return f


def check_status_code(response):
    if response.status_code < 200 or response.status_code >= 300:
        sys.stderr.write('Unexpected status code: %d\n' % response.status_code)
        sys.stderr.write('Response text:\n')
        sys.stderr.write(response.text)


def object_url(typename, objname):
    url = cfg.get('client', 'endpoint') + '/'
    url += typename + '/'
    url += urllib.quote(objname)
    return url


@cmd
def serve():
    """Start the HaaS API server."""
    from haas import model, server
    model.init_db()
    server.app.run(debug=True)


@cmd
def user_create(username, password):
    """Create a user <username> with password <password>."""
    url = object_url('user', username)
    check_status_code(requests.put(url, data={'password': password}))


@cmd
<<<<<<< HEAD
def project_deploy(project):
    """Deploy the project named <project>"""
    url = object_url('project', project)
=======
def group_add_user(groupname, username):
    """Add user to group."""
    url = object_url('group', groupname) + '/add_user'
    check_status_code(requests.post(url, data={'user': username}))


@cmd
def group_remove_user(groupname, username):
    """Remove user from group."""
    url = object_url('group', groupname) + '/remove_user'
    check_status_code(requests.post(url, data={'user': username}))


@cmd
def user_delete(username):
    url = object_url('user', username)
    check_status_code(requests.delete(url))


@cmd
def project_deploy(projectname):
    """Deploy a project"""
    url = object_url('project', projectname) + '/deploy'
>>>>>>> 0209c46b
    check_status_code(requests.post(url))

@cmd
def node_register(nodename):
    """Register a node"""
    url = object_url('node', nodename)
    check_status_code(requests.put(url))


def usage():
    """Display a summary of the arguments accepted by the CLI."""
    sys.stderr.write('Usage: %s <command>\n\n' % sys.argv[0])
    sys.stderr.write('Where <command> is one of:\n\n')
    for name in commands.keys():
        # For each command, print out a summary including the name, arguments,
        # and the docstring (as a #comment).
        func = commands[name]
        args, _, _, _ = inspect.getargspec(func)
        args = map(lambda name: '<%s>' % name, args)
        sys.stderr.write('    %s %s # %s\n' % (name, ' '.join(args), func.__doc__))


def main():
    """Entry point to the CLI.

    There is a script located at ${source_tree}/scripts/haas, which invokes
    this function.
    """
    logging.basicConfig(level=logging.DEBUG)
    config.load()
    if len(sys.argv) < 2 or sys.argv[1] not in commands:
        usage()
    else:
        commands[sys.argv[1]](*sys.argv[2:])<|MERGE_RESOLUTION|>--- conflicted
+++ resolved
@@ -47,41 +47,40 @@
 
 
 @cmd
-<<<<<<< HEAD
 def project_deploy(project):
     """Deploy the project named <project>"""
     url = object_url('project', project)
-=======
-def group_add_user(groupname, username):
-    """Add user to group."""
-    url = object_url('group', groupname) + '/add_user'
-    check_status_code(requests.post(url, data={'user': username}))
+
+@cmd
+def group_add_user(group, user):
+    """Add <user> to <group>."""
+    url = object_url('group', group) + '/add_user'
+    check_status_code(requests.post(url, data={'user': user}))
 
 
 @cmd
-def group_remove_user(groupname, username):
-    """Remove user from group."""
-    url = object_url('group', groupname) + '/remove_user'
-    check_status_code(requests.post(url, data={'user': username}))
+def group_remove_user(group, user):
+    """Remove <user> from <group>."""
+    url = object_url('group', group) + '/remove_user'
+    check_status_code(requests.post(url, data={'user': user}))
 
 
 @cmd
-def user_delete(username):
-    url = object_url('user', username)
+def user_delete(user):
+    url = object_url('user', user)
     check_status_code(requests.delete(url))
 
 
 @cmd
-def project_deploy(projectname):
-    """Deploy a project"""
-    url = object_url('project', projectname) + '/deploy'
->>>>>>> 0209c46b
+def project_deploy(project):
+    """Deploy <project>"""
+    url = object_url('project', project) + '/deploy'
     check_status_code(requests.post(url))
 
 @cmd
-def node_register(nodename):
-    """Register a node"""
-    url = object_url('node', nodename)
+def node_register(node):
+    """Register a node named <node>"""
+    url = object_url('node', node)
     check_status_code(requests.put(url))
 
 
