--- conflicted
+++ resolved
@@ -1,261 +1,223 @@
 import argparse
 
+class confirm(argparse.Action):
+    def __init__(self,option_strings,dest,nargs=None,**kwargs):
+        super(confirm, self).__init__(option_strings,dest,**kwargs)
+    def __call__(self,parser,namespace,values,option_string=None):
+        confirm = input("are you sure about this change? [y/n] to continue\n")
+        if confirm == "y":
+            setattr(namespace,self.dest,values)
+
 class CommandFramework(object):
-    """A decorator for CLI commands.
-
-    This decorator firstly adds the function to a dictionary of valid CLI
-    commands, secondly adds exception handling for when the user passes the
-    wrong number of arguments, and thirdly generates a 'usage' description and
-    """
     # TODO documentation
 
     def __init__(self):
         parser = argparse.ArgumentParser(usage='haas')
         subcommand_parsers = parser.add_subparsers()
 
-<<<<<<< HEAD
-        #these are examples: 
-        list_nodes_parser = subcommand_parsers.add_parser('list_nodes', help="1")
-        list_nodes_parser.add_argument('is_free', default='all', help="2")
-        #list_nodes_parser.set_defaults(func=list_nodes)
-
-        list_projnodes_parser = subcommand_parsers.add_parser('list_project_nodes', help="1")
-        list_projnodes_parser.add_argument('project', help="3")
-        #list_projnodes_parser.set_defaults(func=list_project_nodes)
-=======
-        #these are examples:
-        list_nodes_parser = subcommand_parsers.add_parser('list_nodes', help="1")
-        list_nodes_parser.add_argument('is_free', default='all', help="2")
-        list_nodes_parser.set_defaults(func=list_nodes)
-
-        list_projnodes_parser = subcommand_parsers.add_parser('list_project_nodes', help="1")
-        list_projnodes_parser.add_argument('project', help="3")
-        list_projnodes_parser.set_defaults(func=list_project_nodes)
->>>>>>> b3e874fc
-
-        #these are actual parsers
-        #PARENT PARSERS: shared options
-        # TODO check if we can reuse arg names
+        # startup commands
+        serve_parser = subcommand_parsers.add_parser('serve', help="todo")
+        serve_parser.add_argument('port', type=int, help="2")
+        
+        serve_networks_parser = subcommand_parsers.add_parser('serveNetworks', help="1")
+        
+        # parent parsers
         get_name = argparse.ArgumentParser(add_help=False)
         get_name.add_argument('name', metavar='<object name>')
-
         get_type = argparse.ArgumentParser(add_help=False)
         get_type.add_argument('type', metavar='<object type>')
 
-        #ACTIONS: register, delete, connect, disconnect, reset, list, (replace)
-        register_parser = subcommand_parsers.add_parser('register', add_help=False)
-        register_parser_options = register_parser.add_subparsers()
-
-        register_node = register_parser_options.add_parser('node', parents=[get_name])
-        register_node.add_argument('name')
-        register_node.add_argument('obm_type')
-        # Required is set to true since others are unsupported
-<<<<<<< HEAD
-        register_node.add_argument('--ipmi', nargs=3, metavar=('host','user', 'password'), required=True)        
-        #register_node.set_defaults(func=node_register)
-=======
-        register_node.add_argument('--ipmi', nargs=3, metavar=('host','user', 'password'), required=True)
-        register_node.set_defaults(func=node_register)
->>>>>>> b3e874fc
-
-        # TODO register network, user, project, headnode, switch, port
-        register_network = register_parser_options.add_parser('network', parents=[get_name])
-        register_network.add_argument('--project')
-        register_network.add_argument('--owner')
-        register_network.add_argument('--access')
-        register_network.add_argument('--id')
-        register_network.add_argument('--simple', action='store_true')
-        #if register_network.parse_args().simple:
-            #register_network.set_defaults(func=network_create_simple)
-        #else:
-         #   register_network.set_defaults(func=network_create)
-        #needs to be one func if just project and a diff if teh other three!!!
-
-        #register set for user
-        register_user = register_parser_options.add_parser('user', parents=[get_name])
-        register_user.add_argument('username')
-        register_user.add_argument('--password', '--pass', required=True)
-        register_user.add_argument('--admin', action='store_true')
-<<<<<<< HEAD
-        #register_user.set_defaults(func=user_create)
-=======
-        register_user.set_defaults(func=user_create)
->>>>>>> b3e874fc
-
-        #register set for project
-        register_project = register_parser_options.add_parser('project', parents=[get_name])
-        register_project.add_argument('name')
-<<<<<<< HEAD
-        #register_project.set_defaults(func=project_create)
-=======
-        register_project.set_defaults(func=project_create)
->>>>>>> b3e874fc
-
-        #register set for switch
-        register_switch = register_parser_options.add_parser('switch', parents=[get_name])
-        register_switch.add_argument('name')
-        register_switch.add_argument('obm_type')
-        register_switch.add_argument('--ipmi', nargs=3, metavar=('host','user', 'password'), required=True)
-<<<<<<< HEAD
-        #register_switch.set_defaults(func=switch_register)
-=======
-        register_switch.set_defaults(func=switch_register)
->>>>>>> b3e874fc
-
-        #register set for nic
-        register_nic = register_parser_options.add_parser('nic', parents=[get_name])
-        register_nic.add_argument('name')
-        register_nic.add_argument('--node', required=True)
-        register_nic.add_argument('--macaddr', required=True)
-<<<<<<< HEAD
-        #register_nic.set_defaults(func=node_register_nic)
-=======
-        register_nic.set_defaults(func=node_register_nic)
->>>>>>> b3e874fc
-
-        #register set for headnode
-        register_hnode = register_parser_options.add_parser('headnode', parents=[get_name])
-        register_hnode.add_argument('name')
-        register_hnode.add_argument('--project', required=True)
-        register_hnode.add_argument('--image', '--img', required=True)
-<<<<<<< HEAD
-        #register_hnode.set_defaults(func=headnode_create)
-=======
-        register_hnode.set_defaults(func=headnode_create)
->>>>>>> b3e874fc
-
-        #register set for hnic
-        register_hnic = register_parser_options.add_parser('hnic', parents=[get_name])
-        register_hnic.add_argument('name')
-        register_hnic.add_argument('--headnode', '--hnode', '--hn', required=True)
-<<<<<<< HEAD
-        #register_hnic.set_defaults(func=headnode_create_hnic)
-=======
-        register_hnic.set_defaults(func=headnode_create_hnic)
->>>>>>> b3e874fc
-
-        #register set for port
-        register_port = register_parser_options.add_parser('port', parents=[get_name])
-        register_port.add_argument('name')
-        register_port.add_argument('--switch', required=True)
-<<<<<<< HEAD
-        #register_port.set_defaults(func=port_register)
-
-        # TODO all of delete
-
-        #All of disconnect
-        remove_parser = subcommand_parsers.add_parser('disconnect')
-
-
-        # TODO connect
-        connect_parser = subcommand_parsers.add_parser('connect')
-        connect_parser_options = connect_parser.add_subparsers()
-        node_connect_network = connect_parser_options.add_parser('idk')
+        get_subtype_details = argparse.ArgumentParser(add_help=False)
+        get_subtype_details.add_argument('host', metavar='<host>')
+        get_subtype_details.add_argument('user', metavar= '<username>')
+        get_subtype_details.add_argument('password', metavar='<password>')
+
+        get_names = argparse.ArgumentParser(add_help=False)
+        get_types = argparse.ArgumentParser(add_help=False)
+        get_names.add_argument('name', metavar='<object name>', action='append')
+        get_types.add_argument('type', metavar='<object type>', action='append')
+
+        # parser commands by object
+        node_parser = subcommand_parsers.add_parser('node')
+        node_subparsers = node_parser.add_subparsers()
+        network_parser = subcommand_parsers.add_parser('network')
+        network_subparsers = network_parser.add_subparsers()
+        user_parser = subcommand_parsers.add_parser('user')
+        user_subparsers = user_parser.add_subparsers()
+        project_parser = subcommand_parsers.add_parser('project')
+        project_subparsers = project_parser.add_subparsers()
+        switch_parser = subcommand_parsers.add_parser('switch')
+        switch_subparsers = switch_parser.add_subparsers()
+        headnode_parser = subcommand_parsers.add_parser('headnode')
+        headnode_subparsers = headnode_parser.add_subparsers()
+        nic_parser = subcommand_parsers.add_parser('nic')
+        nic_subparsers = nic_parser.add_subparsers()
+        hnic_parser = subcommand_parsers.add_parser('hnic')
+        hnic_subparsers = hnic_parser.add_subparsers()
+        port_parser = subcommand_parsers.add_parser('port')
+        port_subparsers = port_parser.add_subparsers()
+
+
+        
+        node_register = node_subparsers.add_parser('register')
+        node_register_subtype = node_register.add_subparsers()
+        ipmi_node_register = node_register_subtype.add_parser('ipmi', parents = [get_name, get_subtype_details])
+        mock_node_register = node_register_subtype.add_parser('mock', parents = [get_name, get_subtype_details])
+        
+        node_delete = node_subparsers.add_parser('delete')
+
+        node_disconnect = node_subparsers.add_parser('disconnect')
+        node_disconnect_partners = node_disconnect.add_subparsers()
+        node_disconnect_network = node_disconnect_partners.add_parser('network')
+        node_disconnect_project = node_disconnect_partners.add_parser('project')
+        node_disconnect_nic = node_disconnect_partners.add_parser('nic')
+
+        # node_reset = node_subparsers.add_parser('reset')
+        # reset children falls under reset?
+
+        node_connect = node_subparsers.add_parser('connect')
+        node_connect_partners = node_connect.add_subparsers()
+        node_connect_network = node_connect_partners.add_parser('network')
+        node_connect_project = node_connect_partners.add_parser('project')
+        node_connect_nic = node_connect_partners.add_parser('nic')
+
+        node_show = node_subparsers.add_parser('show')
+
+
+        network_register = network_subparsers.add_parser('register')
+        
+        network_delete = network_subparsers.add_parser('delete')
+        network_delete.add_argument('name', action = confirm)
+        # confirm doesn't work properly yet and probably should also get put on reset        
+        network_disconnect = network_subparsers.add_parser('disconnect')
+        network_disconnect_partners = network_disconnect.add_subparsers()
+        network_disconnect_node = network_disconnect_partners.add_parser('node')
+        network_disconnect_project = network_disconnect_partners.add_parser('project')
+        # access check is still done through api
+        
+        # network_reset = network_subparsers.add_parser('reset')
+        
+        network_connect = network_subparsers.add_parser('connect')
+        network_connect_partners = network_connect.add_subparsers()
+        network_connect_project = network_connect_partners.add_parser('project')
+        network_connect_node = network_connect_partners.add_parser('node')
+
+        network_show = network_subparsers.add_parser('show')
+ 
+
+
+        nic_register = nic_subparsers.add_parser('register')
+
+        nic_delete = nic_subparsers.add_parser('delete')
+
+        nic_disconnect = nic_subparsers.add_parser('disconnect')
+        nic_disconnect_partners = nic_disconnect.add_subparsers()
+        nic_disconnect_node = nic_disconnect_partners.add_parser('node')
+        nic_disconnect_port = nic_disconnect_partners.add_parser('port')
+
+        nic_connect = nic_subparsers.add_parser('connect')
+        nic_connect_partners = nic_connect.add_subparsers()
+        nic_connect_port = nic_connect_partners.add_parser('port')
+        nic_connect_node = nic_connect_partners.add_parser('node')
+
+        nic_show = nic_subparsers.add_parser('show')
+
+
+
+        project_register = project_subparsers.add_parser('register')
+
+        project_delete = project_subparsers.add_parser('delete')
+
+        project_disconnect = project_subparsers.add_parser('disconnect')
+        project_disconnect_partners = project_disconnect.add_subparsers()
+        project_disconnect_node = project_disconnect_partners.add_parser('node')
+        project_disconnect_user = project_disconnect_partners.add_parser('user')
+        project_disconnect_network = project_disconnect_partners.add_parser('network')
+
+
+        project_connect = project_subparsers.add_parser('connect')
+        project_connect_partners = project_connect.add_subparsers()
+        project_connect_network = project_connect_partners.add_parser('network')
+        project_connect_node = project_connect_partners.add_parser('node')
+        project_connect_user = project_connect_partners.add_parser('user')
+
+
+        project_show = project_subparsers.add_parser('show')
+
+
+
+
+        user_register = user_subparsers.add_parser('register')
+
+        user_delete = user_subparsers.add_parser('delete')
+
+        user_disconnect = user_subparsers.add_parser('disconnect')
+        user_disconnect_partners = user_disconnect.add_subparsers()
+        user_disconnect_project = user_disconnect_partners.add_parser('project')
+
+
+        user_connect = user_subparsers.add_parser('connect')
+        user_connect_partners = user_connect.add_subparsers()
+        user_connect_project = user_connect_partners.add_parser('project')
+
+
+        user_show = user_subparsers.add_parser('show')
+
+
+
+        port_register = port_subparsers.add_parser('register')
+
+        port_delete = port_subparsers.add_parser('delete')
+
+        port_disconnect = port_subparsers.add_parser('disconnect')
+        port_disconnect_partners = port_disconnect.add_subparsers()
+        port_disconnect_nic = port_disconnect_partners.add_parser('nic')
+        port_disconnect_switch = port_disconnect_partners.add_parser('switch')
+
+
+        port_connect = port_subparsers.add_parser('connect')
+        port_connect_partners = port_connect.add_subparsers()
+        port_connect_nic = port_connect_partners.add_parser('nic')
+        port_connect_switch = port_connect_partners.add_parser('switch')
+
+
+        port_show = port_subparsers.add_parser('show')
+
+
+
+
+
+        switch_register = switch_subparsers.add_parser('register')
+        switch_register_subtype = switch_register.add_subparsers()
+
+        register_nexus_switch = switch_register_subtype.add_parser('nexus',parents=[get_name, get_subtype_details])
+        register_nexus_switch.add_argument('dummy vlan')
+        register_mock_switch = switch_register_subtype.add_parser('mock',parents=[get_name, get_subtype_details])
+        register_powerconnect55xx_switch = switch_register_subtype.add_parser('powerconnect55xx',
+                                           parents=[get_name, get_subtype_details])
+        register_brocade_switch = switch_register_subtype.add_parser('brocade',parents=[get_name, get_subtype_details])
+        register_brocade_switch.add_argument('interface type')
+
+
+
+        switch_delete = switch_subparsers.add_parser('delete')
+        
+        switch_disconnect = switch_subparsers.add_parser('disconnect')
+        switch_disconnect_partners = switch_disconnect.add_subparsers()
+        switch_disconnect_port = switch_disconnect_partners.add_parser('port')
+        
+        # switch_reset = switch_subparsers.add_parser('reset')
+        
+        switch_connect = switch_subparsers.add_parser('connect')
+        switch_connect_partners = switch_connect.add_subparsers()
+        switch_connect_port = switch_connect_partners.add_parser('port')
+
+        switch_show = switch_subparsers.add_parser('show')
+
 
         self.parser = parser
 
-def getCommandFramework():
-    cF = CommandFramework()
-    return cF.parser
-
-=======
-        register_port.set_defaults(func=port_register)
-
-        # TODO all of delete
-
-        #show set
-        show_parser = subcommand_parsers.add_parser('show')
-        show_parser.add_argument('name')
-        name = 'show_' + show_parser.parse_args().name
-        '''not sure this will work'''
-        show_parser.set_defaults(func=name)
-
-        #list stuff
-        list_parser = subcommand_parsers.add_parser('list', parents=[get_name])
-        list_projects = list_parser_options.add_parser('project')
-        list_projects.set_defaults(func=list_projects)        
-        list_switches = list_parser_options.add_parser('switch')
-        list_switches.set_defaults(func=list_switches)
-        
-        list_networks = list_parser_options.add_parser('network')
-        list_networks.set_defaults(func=list_networks)
-        one_or = list_networks.add_mutually_exclusive_group()
-        one_or.add_argument('--project', '--proj')
-        one_or.add_arguments('--all', action="store_true")
-        list_networks.add_argument()
-        if not list_networks.parse_args().project is None:        
-            list_networks.set_defaults(func=list_project_networks)
-        
-        list_nodes = list_parser_options.add_parser('node')
-        list_nodes.add_argument('--project', '--proj')
-        list_nodes.add_argument('--network', '--net')
-        list_nodes.set_defaults(func=list_nodes)
-        if not list_nodes.parse_args().project is None:
-            list_nodes.set_defaults(func=list_project_nodes)
-        if not list_nodes.parse_args().network is None:
-            list.nodes.set_defaults(func=list_network_attachments)
-        list_nodes.add_argument('--free', action="store_true")
-        list_nodes.add_argument('--all', action="store_true")
-        
-        
-        
-        
-
-        #All of disconnect and connect
-        remove_parser = subcommand_parsers.add_parser('disconnect', 'remove', 'detach')
-        connect_parser = subcommand_parsers.add_parser('connect', 'add', 'attach')
-        args = parser.parse_args()
-        obj_list = ['project', 'node', 'network', 'nic', 'headnode',
-                    'user', 'hnic', 'switch', 'port']
-        true = []
-        for list_item in obj_list:
-            if not args.list_item is None:
-                true.append(list_item)
-        '''project = not args.project is None
-        node =  not args.node is None
-        network = not args.network is None
-        nic = not  args.nic is None
-        headnode = not args.headnode is None
-        user = not args.user is None
-        hnic = not args.hnic is None
-        switch = not args.switch is None
-        port = not args.port is None'''
-
-        #assign functions for connect and disconnect
-        if 'user' in true and 'project' in true and len(true) == 2:
-            remove_parser.set_defaults(func=user_remove_project)
-            connect_parser.set_defaults(func=user_add_project)
-        elif 'project' in true and 'network' in true and len(true) == 2:
-            remove_parser.set_defaults(func=network_revoke_project_access)
-            connect_parser.set_defaults(func=network_grant_project_access)
-        elif 'project' in true and 'node' in true and len(true) == 2:
-            remove_parser.set_defaults(func=project_detach_node)
-            connect_parser.set_defaults(func=project_connect_node)
-        elif 'node' in true and 'nic' in true and 'network' in true and len(true) == 3:
-            remove_parser.set_defaults(func=node_detach_network)
-            connect_parser.set_defaults(func=node_connect_network)
-        elif 'headnode' in true and 'hnic' in true:
-            if len(true) == 2:
-                remove_parser.set_defaults(func=headnode_detach_network)
-            if 'network' in true and len(true) == 3:
-                connect_parser.set_defaults(func=headnode_connect_network)
-        elif 'port' in true and 'switch' in true:
-            if len(true) == 2:
-                remove_parser.set_defaults(func=port_detach_nic)
-            if 'node' in true and 'nic' in true and len(true) == 4:
-                connect_parser.set_defaults(func=port_connect_nic)
-        else:
-            '''error'''
-
-        print "tab completed"
-        argcomplete.autocomplete(parser)
-        print sys.argv
-        args = parser.parse_args(sys.argv[1:])
-        try:
-            args.func(args)
-        except TypeError:
-            print "missing a required flag option"
-            raise InvalidAPIArgumentsException()
-        print args
-        print "EOF"
->>>>>>> b3e874fc
+
+
+    def getCommandFramework(self):
+        return self.parser