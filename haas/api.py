--- conflicted
+++ resolved
@@ -140,7 +140,7 @@
 
 @rest_call('PUT', '/node/<node>', schema=Schema({
     'obm':{
-	'type': basestring, 
+	'type': basestring,
 	Optional(object):object,
 	},
 }))
@@ -193,17 +193,10 @@
     get_auth_backend().require_admin()
     node = _must_find(model.Node, node)
     if node.nics != []:
-<<<<<<< HEAD
         raise BlockedError("Node %r has nics; remove them before deleting %r."
                            % (node.label, node.label))
-    node.stop_console()
-    node.delete_console()
-=======
-        raise BlockedError("Node %r has nics; remove them before deleting %r.",
-                           (node.label, node.label))
     node.obm.stop_console()
     node.obm.delete_console()
->>>>>>> 1c5dd178
     local.db.delete(node)
     local.db.commit()
 
@@ -822,7 +815,7 @@
     return json.dumps({
 	'name': node.label,
 	'project': None if node.project_id is None else node.project.label,
-        'nics': [{'label': n.label, 
+        'nics': [{'label': n.label,
                   'macaddr': n.mac_addr,
                   'networks': dict([(attachment.channel,
                                      attachment.network.label)
