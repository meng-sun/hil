--- conflicted
+++ resolved
@@ -270,20 +270,8 @@
         for nic in net.nics:
             driver.set_access_vlan(int(nic.port.label), net.vlan_no)
 
-<<<<<<< HEAD
-=======
-    if project.headnode:
-        project.headnode.create()
-        for hnic in project.headnode.hnics:
-            hnic.create()
-        project.headnode.start()
-    else:
-        pass  # TODO: at least log this, if not throw an error.
-
     project.dirty = False
     db.commit()
-
->>>>>>> 9acba8d0
 
 @rest_call('POST', '/project/<projectname>/connect_node')
 def project_connect_node(projectname, node):
@@ -551,7 +539,6 @@
     """
     db = model.Session()
     headnode = _must_find(db, model.Headnode, nodename)
-<<<<<<< HEAD
     if not headnode.dirty:
         raise IllegalStateError
     hnic = db.query(model.Hnic) \
@@ -559,14 +546,7 @@
             .filter_by(label = hnic_name).first()
     if not hnic:
         raise NotFoundError("Hnic: " + hnic_name)
-=======
-    hnic = db.query(model.Hnic) \
-            .filter_by(headnode = headnode) \
-            .filter_by(label = hnic_name).first()
-    if hnic is None:
-        raise NotFoundError(hnic_name)
-
->>>>>>> 9acba8d0
+
     db.delete(hnic)
     db.commit()
 
@@ -589,25 +569,18 @@
         raise NotFoundError(nic_label)
     network = _must_find(db, model.Network, network_label)
 
-<<<<<<< HEAD
     if not headnode.dirty:
         raise IllegalStateError
 
-    if hnic.headnode is not headnode:
-        raise NotFoundError('hnic %s on headnode %s' % (nic_label, node_label))
-=======
     if headnode.project.label is not network.project.label:
         raise ProjectMismatchError("Headnode and network in different projects")
-
-    project = headnode.project
->>>>>>> 9acba8d0
 
     if hnic.network:
         # The nic is already part of a network; report an error to the user.
         raise DuplicateError('hnic %s on headnode %s is already part of a network' %
                 (nic_label, node_label))
     hnic.network = network
-    project.dirty = True
+    headnode.project.dirty = True
     db.commit()
 
 
@@ -621,30 +594,24 @@
     db = model.Session()
 
     headnode = _must_find(db, model.Headnode, node_label)
-<<<<<<< HEAD
-    hnic = _must_find(db, model.Hnic, nic_label)
-
-    if not headnode.dirty:
-        raise IllegalStateError
-
-    if hnic.headnode is not headnode:
-        raise NotFoundError('hnic %s on headnode %s' % (nic_label, node_label))
-=======
     hnic = db.query(model.Hnic) \
             .filter_by(headnode = headnode) \
             .filter_by(label = nic_label).first()
     if hnic is None:
         raise NotFoundError(nic_label)
->>>>>>> 9acba8d0
+
+    if not headnode.dirty:
+        raise IllegalStateError
+
+    if hnic.headnode is not headnode:
+        raise NotFoundError('hnic %s on headnode %s' % (nic_label, node_label))
 
     if hnic.network is None:
         raise NotFoundError('hnic %s on headnode %s not attached'
                             % (nic_label, node_label))
 
-    project = headnode.project
-
     hnic.network = None
-    project.dirty = True
+    headnode.project.dirty = True
     db.commit()
 
                             # Network Code #
