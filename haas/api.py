"""This module provides the HaaS service's public API.

haas.server translates between this and HTTP.

TODO: Spec out and document what sanitization is required.
"""

import model

class APIError(Exception):
    """An exception indicating an error that should be reported to the user.

    i.e. If such an error occurs in a rest API call, it should be reported as
    part of the HTTP response.
    """

class NotFoundError(APIError):
    """An exception indicating that a given resource does not exist."""

class DuplicateError(APIError):
    """An exception indicating that a given resource already exists."""

class AllocationError(APIError):
    """An exception indicating resource exhaustion."""

class BadArgumentError(APIError):
    """An exception indicating an invalid request on the part of the user."""


def user_create(username, password):
    """Create user `username`.

    If the user already exists, a DuplicateError will be raised.
    """
    db = model.Session()
    _assert_absent(db, model.User, username)
    user = model.User(username, password)
    db.add(user)
    db.commit()


def user_delete(username):
    """Delete user `username`

    If the user does not exist, a NotFoundError will be raised.
    """
    db = model.Session()
    user = _must_find(db, model.User, username)
    db.delete(user)
    db.commit()


                            # Group Code #
                            ##############

def group_create(groupname):
    """Create group 'groupname'.

    If the group already exists, a DuplicateError will be raised.
    """
    db = model.Session()
    _assert_absent(db, model.Group, groupname)
    group = model.Group(groupname)
    db.add(group)
    db.commit()


def group_delete(groupname):
    """Delete group 'groupname'

    If the group does not exist, a NotFoundError will be raised.
    """
    db = model.Session()
    group = _must_find(db, model.Group, groupname)
    db.delete(group)
    db.commit()


def group_add_user(groupname, username):
    """Add a group to a user

    If the group or user does not exist, a NotFoundError will be raised.
    """
    db = model.Session()
    user = _must_find(db, model.User, username)
    group = _must_find(db, model.Group, groupname)
    if group in user.groups:
        raise DuplicateError(username)
    user.groups.append(group)
    db.commit()


def group_remove_user(groupname, username):
    """Remove a group from a user

    If the group or user does not exist, a NotFoundError will be raised.
    """
    db = model.Session()
    user = _must_find(db, model.User, username)
    group = _must_find(db, model.Group, groupname)
    if group not in user.groups:
        raise NotFoundError(username)
    user.groups.remove(group)
    db.commit()

                            # Project Code #
                            ################

def project_create(projectname, groupname):
    """Create project 'projectname'.

    If the project already exists, a DuplicateError will be raised.
    """
    db = model.Session()
    _assert_absent(db, model.Project, projectname)
    group = _must_find(db, model.Group, groupname)
    project = model.Project(group, projectname)
    db.add(project)
    db.commit()


def project_delete(projectname):
    """Delete project 'projectname'

    If the project does not exist, a NotFoundError will be raised.
    """
    db = model.Session()
    project = _must_find(db, model.Project, projectname)
    db.delete(project)
    db.commit()


def project_deploy(projectname):
    """Deploy project 'projectname'

    If the project does not exist, a NotFoundError will be raised.

    TODO: there are other possible errors, document them and how they are
    handled.
    """
    db = model.Session()
    project = _must_find(db, model.Project, projectname)
    if project.headnode:
        project.headnode.create()
        project.headnode.start()
    else:
        pass # TODO: at least log this, if not throw an error.

def project_connect_node(projectname, nodename):
    """Add a project 'projectname' to an existing node

    If the node or project does not exist, a NotFoundError will be raised.
    """
    db = model.Session()
    project = _must_find(db, model.Project, projectname)
    node = _must_find(db, model.Node, nodename)
    project.nodes.append(node)
    db.commit()


def project_detach_node(projectname, nodename):
    """Remove a project 'projectname' from an existing node

    If the node or project does not exist, a NotFoundError will be raised.
    """
    db = model.Session()
    project = _must_find(db, model.Project, projectname)
    node = _must_find(db, model.Node, nodename)
    if node not in project.nodes:
        raise NotFoundError(projectname)
    project.nodes.remove(node)
    db.commit()


def project_connect_headnode(projectname, nodename):
    """Add a project 'projectname' to an existing headnode

    If the headnode or project does not exist, a NotFoundError will be raised.
    """
    db = model.Session()
    project = _must_find(db, model.Project, projectname)
    headnode = _must_find(db, model.Headnode, nodename)
    if project.headnode is not None:
        raise DuplicateError(nodename)
    project.headnode = headnode
    db.commit()

def project_detach_headnode(projectname, nodename):
    """Remove a project 'projectname' from an existing headnode

    If the headnode or project does not exist, a NotFoundError will be raised.
    """
    db = model.Session()
    project = _must_find(db, model.Project, projectname)
    headnode = _must_find(db, model.Headnode, nodename)
    if project.headnode is not headnode:
        raise NotFoundError(nodename)
    project.headnode = None
    db.commit()


def project_connect_network(projectname, networkname):
    """Add a project 'projectname' to an existing network

    If the network or project does not exist, a NotFoundError will be raised.
    """
    db = model.Session()
    project = _must_find(db, model.Project, projectname)
    network = _must_find(db, model.Network, networkname)
    if network in project.networks:
        raise DuplicateError(networkname)
    project.networks.append(network)
    db.commit()


def project_detach_network(projectname, networkname):
    """Remove a project 'projectname' from an existing network

    If the network or project does not exist, a NotFoundError will be raised.
    """
    db = model.Session()
    project = _must_find(db, model.Project, projectname)
    network = _must_find(db, model.Network, networkname)
    if network not in project.networks:
        raise NotFoundError(networkname)
    project.networks.remove(network)
    db.commit()


                            # Node Code #
                            #############

def node_register(nodename):
    """Create node 'nodename'.

    If the node already exists, a DuplicateError will be raised.
    """
    db = model.Session()
    _assert_absent(db, model.Node, nodename)
    node = model.Node(nodename)
    db.add(node)
    db.commit()


def node_delete(nodename):
    """Delete node 'nodename'

    If the node does not exist, a NotFoundError will be raised.
    """
    db = model.Session()
    node = _must_find(db, model.Node, nodename)
    db.delete(node)
    db.commit()

def node_register_nic(nodename, nic_name, macaddr):
    """Register exitence of nic attached to given node

    If the node does not exist, a NotFoundError will be raised.

    If there is already an nic with that name, a DuplicateError will be raised.
    """
    db = model.Session()
    node = _must_find(db, model.Node, nodename)
    group = node.group
    _assert_absent(db, model.Nic, nic_name)
    nic = model.Nic(node, nic_name, macaddr)
    db.add(nic)
    db.commit()

def node_delete_nic(nodename, nic_name):
    """Delete nic with given name.

    If the nic does not exist, a NotFoundError will be raised.
    """
    db = model.Session()
    nic = _must_find(db, model.Nic, nic_name)
    if nic.node.label != nodename:
        # We raise a NotFoundError for the following reason: Nic's SHOULD
        # belong to nodes, and thus we SHOULD be doing a search of the nics
        # belonging to the given node.  (In that situation, we will honestly
        # get a NotFoundError.)  We aren't right now, because currently Nic's
        # labels are globally unique.
        raise NotFoundError("Nic: " + nic_name)
    db.delete(nic)
    db.commit()


def node_connect_network(node_label, nic_label, network_label):
    """Connect a physical NIC to a network"""
    db = model.Session()

    node = _must_find(db, model.Node, node_label)
    nic = _must_find(db, model.Nic, nic_label)
    network = _must_find(db, model.Network, network_label)

    if nic.node is not node:
        # XXX: This is arguably misleading at present, but soon we'll want to
        # have nics namespaced by their nodes, so this is what we want in the
        # long term. We should adjust the models such that nic labels are
        # private to a node.
        raise NotFoundError('nic %s on node %s' % (nic_label, node_label))

    if nic.network:
        # The nic is already part of a network; report an error to the user.
        raise BusyError('nic %s on node %s is already part of a network' %
                (nic_label, node_label))
    nic.network = network
    db.commit()

def node_detach_network(node_label, nic_label):
    """Detach a physical nic from its network (if any).

    If the nic is not already a member of a network, this function does nothing.
    """
    db = model.Session()

    node = _must_find(db, model.Node, node_label)
    nic = _must_find(db, model.Nic, nic_label)

    if nic.node is not node:
        raise NotFoundError('nic %s on node %s' % (nic_label, node_label))


    nic.network = None
    db.commit()

                            # Head Node Code #
                            ##################
def headnode_create(nodename, groupname):
    """Create head node 'nodename'.

    If the node already exists, a DuplicateError will be raised.
    """
    db = model.Session()

    _assert_absent(db, model.Headnode, nodename)
    group = _must_find(db, model.Group, groupname)

    headnode = model.Headnode(group, nodename)

    db.add(headnode)
    db.commit()


def headnode_delete(nodename):
    """Delete node 'nodename'

    If the node does not exist, a NotFoundError will be raised.
    """
    db = model.Session()
    headnode = _must_find(db, model.Headnode, nodename)
    db.delete(headnode)
    db.commit()

def headnode_create_hnic(nodename, hnic_name, macaddr):
    """Create hnic attached to given headnode

    If the node does not exist, a NotFoundError will be raised.

    If there is already an hnic with that name, a DuplicateError will be raised.
    """
    db = model.Session()
    headnode = _must_find(db, model.Headnode, nodename)
    group = headnode.group
    _assert_absent(db, model.Hnic, hnic_name)
    hnic = model.Hnic(group, headnode, hnic_name, macaddr)
    db.add(hnic)
    db.commit()

def headnode_delete_hnic(nodename, hnic_name):
    """Delete hnic with given name.

    If the hnic does not exist, a NotFoundError will be raised.
    """
    db = model.Session()
    hnic = _must_find(db, model.Hnic, hnic_name)
    if hnic.headnode.label != nodename:
        # We raise a NotFoundError for the following reason: Hnic's SHOULD
        # belong to headnodes, and thus we SHOULD be doing a search of the
        # hnics belonging to the given headnode.  (In that situation, we will
        # honestly get a NotFoundError.)  We aren't right now, because
        # currently Hnic's labels are globally unique.
        raise NotFoundError("Hnic: " + hnic_name)
    db.delete(hnic)
    db.commit()

def headnode_connect_network(node_label, nic_label, network_label):
    """Connect a headnode's NIC to a network"""
    # XXX: This is flagrantly copy/pasted from node_connect network. I feel a
    # little bad about myself, and we should fix this. same goes for
    # *_detach_network.
    db = model.Session()

    headnode = _must_find(db, model.Headnode, node_label)
    hnic = _must_find(db, model.Hnic, nic_label)
    network = _must_find(db, model.Network, network_label)

    if hnic.headnode is not headnode:
        # XXX: This is arguably misleading at present, but soon we'll want to
        # have nics namespaced by their nodes, so this is what we want in the
        # long term. We should adjust the models such that nic labels are
        # private to a node.
        raise NotFoundError('hnic %s on headnode %s' % (nic_label, node_label))

    if hnic.network:
        # The nic is already part of a network; report an error to the user.
        raise BusyError('hnic %s on headnode %s is already part of a network' %
                (nic_label, node_label))
    hnic.network = network
    db.commit()

def headnode_detach_network(node_label, nic_label):
    """Detach a heanode's nic from its network (if any).

    If the nic is not already a member of a network, this function does nothing.
    """
    db = model.Session()

    headnode = _must_find(db, model.Headnode, node_label)
    hnic = _must_find(db, model.Hnic, nic_label)

    if hnic.headnode is not headnode:
        raise NotFoundError('hnic %s on headnode %s' % (nic_label, node_label))

    hnic.network = None
    db.commit()

                            # Network Code #
                            ################

def network_create(networkname, groupname):
    """Create network 'networkname'.

    If the network already exists, a DuplicateError will be raised.
    If the network cannot be allocated (due to resource exhaustion), an
    AllocationError will be raised.
    """
    db = model.Session()
    _assert_absent(db, model.Network, networkname)
    group = _must_find(db, model.Group, groupname)
    vlan = db.query(model.Vlan).filter_by(available=True).first()
    if vlan is None:
        raise AllocationError('No more networks')
    network = model.Network(group, vlan, networkname)
    db.add(network)
    db.commit()


def network_delete(networkname):
    """Delete network 'networkname'

    If the network does not exist, a NotFoundError will be raised.
    """
    db = model.Session()
    network = _must_find(db, model.Network, networkname)
    vlan = db.query(model.Vlan).filter_by(vlan_no=network.vlan_no).one()
    vlan.available = True
    db.delete(network)
    db.commit()

<<<<<<< HEAD
=======
                            # Switch code #
                            ###############

def switch_register(name, driver):
    """Register the switch named `name`.

    If the switch already exists, a DuplicateError will be raised.
    """
    db = model.Session()
    _assert_absent(db, model.Switch, name)
    switch = model.Switch(name, driver)
    db.add(switch)
    db.commit()


def switch_delete(name):
    db = model.Session()
    switch = _must_find(db, model.Switch, name)
    db.delete(switch)
    db.commit()

>>>>>>> 548ad70a

def vlan_register(vlan):
    """Registers the vlan with vlan number `vlan`.

    Note that vlan should be a *string*, not a number. It is intended to be
    pulled right from the HTTP request; this function will validate the
    argument.
    """
    try:
        vlan_no = int(vlan)
    except Exception:
        raise BadArgumentError('vlan:%s' % vlan)
    if vlan_no < 1 or vlan_no > 4096:
        raise BadArgumentError('vlan out of range: %d', vlan_no)
    db = model.Session()
    _assert_absent(db, model.Vlan, str(vlan_no))
    db.add(model.Vlan(vlan_no))
    db.commit()


def vlan_delete(vlan):
    """Deletes the vlan with vlan number `vlan`.

    Note that vlan should be a *string*, not a number. It is intended to be
    pulled right from the HTTP request; this function will validate the
    argument.
    """
    try:
        vlan_no = int(vlan)
    except Exception:
        raise BadArgumentError('vlan:%s' % vlan)
    if vlan_no < 1 or vlan_no > 4096:
        raise BadArgumentError('vlan out of range: %d', vlan_no)

    db = model.Session()
    db.delete(_must_find(db, model.Vlan, str(vlan_no)))
    db.commit()



                            # Switch code #
                            ###############

def switch_register(name, driver):
    """Register the switch named `name`.

    If the switch already exists, a DuplicateError will be raised.
    """
    db = model.Session()
    _assert_absent(db, model.Switch, name)
    switch = model.Switch(name, driver)
    db.add(switch)
    db.commit()

def switch_delete(name):
    db = model.Session()
    switch = _must_find(db, model.Switch, name)
    db.delete(switch)
    db.commit()

def port_register(switch_name, port_name):
    """Register a port with name "port" on switch "switch".

    Currently, this label both must be unique AND will generally have to be
    decimal integers.  This is nonsense if there are multiple switches, but we
    don't support that anyways.

    If the port already exists, a DuplicateError will be raised.

    If the switch does not exist, a NotFoundError will be raised.
    """
    db = model.Session()
    switch = _must_find(db, model.Switch, switch_name)
    _assert_absent(db, model.Port, port_name)
    port = model.Port(switch, port_name)
    db.add(port)
    db.commit()

def port_delete(switch_name, port_name):
    """Delete a port with name "port" on switch "switch".

    If the port does not exist, or if the switch does not exist, a
    NotFoundError will be raised.
    """
    db = model.Session()
    switch = _must_find(db, model.Switch, switch_name)
    port = _must_find(db, model.Port, port_name)
    if port.switch is not switch:
        raise NotFoundError(port_name)
    db.delete(port)
    db.commit()


def port_connect_nic(switch_name, port_name, node_name, nic_name):
    """Connect a port on a switch to a nic on a node

    If any of the four arguments does not exist, a NotFoundError will be
    raised.

    If the port or the nic are already connected to something, a
    DuplicateError will be raised.
    """
    db = model.Session()

    switch = _must_find(db, model.Switch, switch_name)
    port = _must_find(db, model.Port, port_name)
    if port.switch is not switch:
        raise NotFoundError(port_name)

    node = _must_find(db, model.Node, node_name)
    nic = _must_find(db, model.Nic, nic_name)
    if nic.node is not node:
        raise NotFoundError(nic_name)

    if nic.port is not None:
        raise DuplicateError(nic_name)

    if port.nic is not None:
        raise DuplicateError(port_name)

    nic.port = port
    db.commit()

def port_detach_nic(switch_name, port_name):
    """Detach attached nic from a port

    If the port or switch are not found, a NotFoundError will be raised.

    If the port is not connected to anything, a NotFoundError will be raised.
    """
    db = model.Session()

    switch = _must_find(db, model.Switch, switch_name)
    port = _must_find(db, model.Port, port_name)
    if port.switch is not switch:
        raise NotFoundError(port_name)


    if port.nic is None:
        raise NotFoundError(port_name)

    port.nic = None
    db.commit()

    # Helper functions #
    ####################


def _assert_absent(session, cls, name):
    """Raises a DuplicateError if the given object is already in the database.

    This is useful for most of the *_create functions.

    Arguments:

    session - a sqlaclhemy session to use.
    cls - the class of the object to query.
    name - the name of the object in question.
    """
    obj = session.query(cls).filter_by(label = name).first()
    if obj:
        raise DuplicateError(cls.__name__ + ': ' + name)


def _must_find(session, cls, name):
    """Raises a NotFoundError if the given object doesn't exist in the datbase.
    Otherwise returns the object

    This is useful for most of the *_delete functions.

    Arguments:

    session - a sqlaclhemy session to use.
    cls - the class of the object to query.
    name - the name of the object in question.
    """
    obj = session.query(cls).filter_by(label = name).first()
    if not obj:
        raise NotFoundError(cls.__name__ + ': ' + name)
    return obj<|MERGE_RESOLUTION|>--- conflicted
+++ resolved
@@ -458,30 +458,6 @@
     db.delete(network)
     db.commit()
 
-<<<<<<< HEAD
-=======
-                            # Switch code #
-                            ###############
-
-def switch_register(name, driver):
-    """Register the switch named `name`.
-
-    If the switch already exists, a DuplicateError will be raised.
-    """
-    db = model.Session()
-    _assert_absent(db, model.Switch, name)
-    switch = model.Switch(name, driver)
-    db.add(switch)
-    db.commit()
-
-
-def switch_delete(name):
-    db = model.Session()
-    switch = _must_find(db, model.Switch, name)
-    db.delete(switch)
-    db.commit()
-
->>>>>>> 548ad70a
 
 def vlan_register(vlan):
     """Registers the vlan with vlan number `vlan`.
@@ -521,7 +497,6 @@
     db.commit()
 
 
-
                             # Switch code #
                             ###############
 
