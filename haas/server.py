"""This is the HaaS API server - it provides the HaaS's rest api.

This module only marshalls between HTTP and the routines in haas.api; it doesn't
directly ipmlement the semantics of the API.

To start the server, invoke `haas serve` from the command line.
"""

from flask import Flask, request
from haas import config, model, api


def api_function(f):
    """A decorator which adds some error handling.

    If the function decorated with `api_function` raises an exception of type
    `api.APIError`, the error will be reported to the client, whereas other
    exceptions (being indications of a bug in the HaaS) will not be.
    """
    def wrapped(*args, **kwargs):
        try:
            resp = f(*args, **kwargs)
        except api.APIError as e:
            # Right now we're always returning 400 (Bad Request). This probably
            # isn't actually the right thing to do.
            #
            # Additionally, we're getting deprecation errors about the use of
            # the message attribute. TODO: figure out what the right way to do
            # this is.
            return e.message, 400
        if not resp:
            return ''
    wrapped.__name__ = f.__name__
    return wrapped



app = Flask(__name__)


@app.route('/user/<username>', methods=['PUT', 'DELETE'])
@api_function
def user(username):
    """Handle create/delete user commands."""
    if request.method == 'PUT':
        return api.user_create(username, request.form['password'])
    else: # DELETE
        return api.user_delete(username)

<<<<<<< HEAD
@app.route('/group/<groupname>', methods=['PUT', 'DELETE'])
@api_function
def group(groupname):
    """Handle create/delete group commands."""
    if request.method == 'PUT':
        return api.group_create(groupname)
    else: # DELETE
        return api.group_delete(groupname)    
=======
>>>>>>> 541fa645

@app.route('/node/<nodename>', methods=['PUT'])
@api_function
def node_register(nodename):
    return api.node_register(nodename)


@app.route('/project/<projectname>/deploy', methods=['POST'])
@api_function
def project_deploy(projectname):
    api.project_deploy(projectname)

@app.route('/hnic/<hnicname>', methods=['PUT', 'DELETE'])
@api_function
def hnic(hnicname):
    """Handle create/delete hnic commands."""
    if request.method == 'PUT':
        return api.headnode_create_hnic(request.form['headnode'],
                                        hnicname,
                                        request.form['macaddr'])
    else: # DELETE
        return api.headnode_delete_hnic(hnicname)

@app.route('/group/<groupname>/add_user', methods=['POST'])
@api_function
def group_add_user(groupname):
    return api.group_add_user(groupname, request.form['user'])


@app.route('/group/<groupname>/remove_user', methods=['POST'])
@api_function
def group_remove_user(groupname):
    return api.group_remove_user(groupname, request.form['user'])


if __name__ == '__main__':
    config.load()
    model.init_db(create=True)
    app.run(debug=True)<|MERGE_RESOLUTION|>--- conflicted
+++ resolved
@@ -47,17 +47,6 @@
     else: # DELETE
         return api.user_delete(username)
 
-<<<<<<< HEAD
-@app.route('/group/<groupname>', methods=['PUT', 'DELETE'])
-@api_function
-def group(groupname):
-    """Handle create/delete group commands."""
-    if request.method == 'PUT':
-        return api.group_create(groupname)
-    else: # DELETE
-        return api.group_delete(groupname)    
-=======
->>>>>>> 541fa645
 
 @app.route('/node/<nodename>', methods=['PUT'])
 @api_function
@@ -70,6 +59,7 @@
 def project_deploy(projectname):
     api.project_deploy(projectname)
 
+
 @app.route('/hnic/<hnicname>', methods=['PUT', 'DELETE'])
 @api_function
 def hnic(hnicname):
@@ -80,6 +70,17 @@
                                         request.form['macaddr'])
     else: # DELETE
         return api.headnode_delete_hnic(hnicname)
+
+
+@app.route('/group/<groupname>', methods=['PUT', 'DELETE'])
+@api_function
+def group(groupname):
+    """Handle create/delete group commands."""
+    if request.method == 'PUT':
+        return api.group_create(groupname)
+    else: # DELETE
+        return api.group_delete(groupname)    
+
 
 @app.route('/group/<groupname>/add_user', methods=['POST'])
 @api_function
