--- conflicted
+++ resolved
@@ -1047,12 +1047,8 @@
 
 def list_project_networks(args):
     """List all networks attached to a <project>"""
-<<<<<<< HEAD
     project = args.project
     url = object_url('project', project, 'networks')
-=======
-    url = object_url('project', args.project, 'networks')
->>>>>>> 71a40a9e
     do_get(url)
 
 
@@ -1070,12 +1066,8 @@
 
 def show_network(args):
     """Display information about <network>"""
-<<<<<<< HEAD
     network = args.name
     url = object_url('network', network)
-=======
-    url = object_url('network', args.name)
->>>>>>> 71a40a9e
     do_get(url)
 
 
