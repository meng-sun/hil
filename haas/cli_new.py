--- conflicted
+++ resolved
@@ -361,11 +361,7 @@
         node_lists.add_argument('--all', dest='is_free', action='store_false')
         node_list.set_defaults(func=list_nodes)
 
-<<<<<<< HEAD
         # user parsers
-=======
-        #user parsers
->>>>>>> 768e6ccc
         user_reg = user_subparsers.add_parser('register', parents=[get_name])
         user_reg.set_defaults(func=user_create)
         user_reg.add_argument('--password', '--pass')
