--- conflicted
+++ resolved
@@ -332,7 +332,7 @@
         port_subparsers = port_parser.add_subparsers()
 
 
-<<<<<<< HEAD
+
         
         node_register_parser = node_subparsers.add_parser('register', parents = [get_name])
         #node_register_subtype = node_register_parser.add_subparsers()
@@ -365,7 +365,7 @@
         node_connect_nic = node_connect_partners.add_parser('nic')
 
         node_show = node_subparsers.add_parser('show')
-=======
+
         #switch parsers
         
         #headnode statements
@@ -412,7 +412,7 @@
         port_connect.add_argument('--node')
         port_connect.add_argument('--nic')
         # current both types are supported
->>>>>>> a68c48c2
+
 
         """
         node_parser = subcommand_parsers.add_parser('node')
