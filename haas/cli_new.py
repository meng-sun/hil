# Copyright 2013-2014 Massachusetts Open Cloud Contributors
#
# Licensed under the Apache License, Version 2.0 (the "License");
# you may not use this file except in compliance with the
# License.  You may obtain a copy of the License at
#
#     http://www.apache.org/licenses/LICENSE-2.0
#
# Unless required by applicable law or agreed to in writing,
# software distributed under the License is distributed on an "AS
# IS" BASIS, WITHOUT WARRANTIES OR CONDITIONS OF ANY KIND, either
# express or implied.  See the License for the specific language
# governing permissions and limitations under the License.

"""This module implements the HaaS command line tool."""
from haas import config, server
from haas.config import cfg

import inspect
import json
import os
import requests
import sys
import urllib
import schema
import abc
import argparse
import subprocess

from functools import wraps

command_dict = {}
usage_dict = {}
MIN_PORT_NUMBER = 1
MAX_PORT_NUMBER = 2**16 - 1

class confirm(argparse.Action):
    def __init__(self,option_strings,dest,nargs=None,**kwargs):
        super(confirm, self).__init__(option_strings,dest,nargs,**kwargs)
    def __call__(self,parser,namespace,values,option_string=None):
        print "are you sure about this change? [y/n] to continue\n"
        #confirm = subprocess.Popen(['read','-n','1','confirm','\n','echo','$confirm'], shell=True, stdout=subprocess.PIPE)
        #if confirm == "y":
        setattr(namespace,self.dest,values)

def set_func(function):
    class func_caller(argparse.Action):
        def __init__(self,option_strings,dest,nargs=None,**kwargs):
            super(func_caller, self).__init__(option_strings,dest,nargs,**kwargs)
        def __call__(self,parser,namespace,values,option_string=None):
            setattr(namespace, 'func', function)
            setattr(namespace,self.dest,values)
    return func_caller


class HTTPClient(object):
    """An HTTP client.

    Makes HTTP requests on behalf of the HaaS CLI. Responsible for adding
    authentication information to the request.
    """

    __metaclass__ = abc.ABCMeta

    @abc.abstractmethod
    def request(method, url, data=None, params=None):
        """Make an HTTP request

        Makes an HTTP request on URL `url` with method `method`, request body
        `data`(if supplied) and query parameter `params`(if supplied). May add
        authentication or other backend-specific information to the request.

        Parameters
        ----------

        method : str
            The HTTP method to use, e.g. 'GET', 'PUT', 'POST'...
        url : str
            The URL to act on
        data : str, optional
            The body of the request
        params : dictionary, optional
            The query parameter, e.g. {'key1': 'val1', 'key2': 'val2'},
            dictionary key can't be `None`

        Returns
        -------

        requests.Response
            The HTTP response
        """


class RequestsHTTPClient(requests.Session, HTTPClient):
    """An HTTPClient which uses the requests library.

    Note that this doesn't do anything over `requests.Session`; that
    class already implements the required interface. We declare it only
    for clarity.
    """


class KeystoneHTTPClient(HTTPClient):
    """An HTTPClient which authenticates with Keystone.

    This uses an instance of python-keystoneclient's Session class
    to do its work.
    """

    def __init__(self, session):
        """Create a KeystoneHTTPClient

        Parameters
        ----------

        session : keystoneauth1.Session
            A keystone session to make the requests with
        """
        self.session = session

    def request(self, method, url, data=None, params=None):
        """Make an HTTP request using keystone for authentication.

        Smooths over the differences between python-keystoneclient's
        request method that specified by HTTPClient
        """
        # We have to import this here, since we can't assume the library
        # is available from global scope.
        from keystoneauth1.exceptions.http import HttpError

        try:
            # The order of these parameters is different that what
            # we expect, but the names are the same:
            return self.session.request(method=method,
                                        url=url,
                                        data=data,
                                        params=params)
        except HttpError as e:
            return e.response


# An instance of HTTPClient, which will be used to make the request.
http_client = None


class InvalidAPIArgumentsException(Exception):
    pass


def setup_http_client():
    """Set `http_client` to a valid instance of `HTTPClient`

    Sets http_client to an object which makes HTTP requests with
    authentication. It chooses an authentication backend as follows:

    1. If the environment variables HAAS_USERNAME and HAAS_PASSWORD
       are defined, it will use HTTP basic auth, with the corresponding
       user name and password.
    2. If the `python-keystoneclient` library is installed, and the
       environment variables:

           * OS_AUTH_URL
           * OS_USERNAME
           * OS_PASSWORD
           * OS_PROJECT_NAME

       are defined, Keystone is used.
    3. Oterwise, do not supply authentication information.

    This may be extended with other backends in the future.
    """
    global http_client
    # First try basic auth:
    basic_username = os.getenv('HAAS_USERNAME')
    basic_password = os.getenv('HAAS_PASSWORD')
    if basic_username is not None and basic_password is not None:
        http_client = RequestsHTTPClient()
        http_client.auth = (basic_username, basic_password)
        return
    # Next try keystone:
    try:
        from keystoneauth1.identity import v3
        from keystoneauth1 import session
        os_auth_url = os.getenv('OS_AUTH_URL')
        os_password = os.getenv('OS_PASSWORD')
        os_username = os.getenv('OS_USERNAME')
        os_user_domain_id = os.getenv('OS_USER_DOMAIN_ID') or 'default'
        os_project_name = os.getenv('OS_PROJECT_NAME')
        os_project_domain_id = os.getenv('OS_PROJECT_DOMAIN_ID') or 'default'
        if None in (os_auth_url, os_username, os_password, os_project_name):
            raise KeyError("Required openstack environment variable not set.")
        auth = v3.Password(auth_url=os_auth_url,
                           username=os_username,
                           password=os_password,
                           project_name=os_project_name,
                           user_domain_id=os_user_domain_id,
                           project_domain_id=os_project_domain_id)
        sess = session.Session(auth=auth)
        http_client = KeystoneHTTPClient(sess)
        return
    except (ImportError, KeyError):
        pass
    # Finally, fall back to no authentication:
    http_client = requests.Session()


class FailedAPICallException(Exception):
    pass


def check_status_code(response):
    if response.status_code < 200 or response.status_code >= 300:
        sys.stderr.write('Unexpected status code: %d\n' % response.status_code)
        sys.stderr.write('Response text:\n')
        sys.stderr.write(response.text + "\n")
        raise FailedAPICallException()
    else:
        sys.stdout.write(response.text + "\n")


# TODO: This function's name is no longer very accurate.  As soon as it is
# safe, we should change it to something more generic.
def object_url(*args):
    # Prefer an environmental variable for getting the endpoint if available.
    url = os.environ.get('HAAS_ENDPOINT')
    if url is None:
        url = cfg.get('client', 'endpoint')

    for arg in args:
        url += '/' + urllib.quote(arg, '')
    return url


# Helper functions for making HTTP requests against the API.
#    Uses the global variable `http_client` to make the request.
#
#    Arguments:
#
#        `url` - The url to make the request to
#        `data` - the body of the request (for PUT, POST and DELETE)
#        `params` - query parameters (for GET)

def do_put(url, data={}):
    check_status_code(http_client.request('PUT', url, data=json.dumps(data)))


def do_post(url, data={}):
    check_status_code(http_client.request('POST', url, data=json.dumps(data)))


def do_get(url, params=None):
    check_status_code(http_client.request('GET', url, params=params))


def do_delete(url):
    check_status_code(http_client.request('DELETE', url))

# outdated
def cmd(f):
    """A decorator for CLI commands.

    This decorator firstly adds the function to a dictionary of valid CLI
    commands, secondly adds exception handling for when the user passes the
    wrong number of arguments, and thirdly generates a 'usage' description and
    puts it in the usage dictionary.
    """
    @wraps(f)
    def wrapped(*args, **kwargs):
        try:
            f(*args, **kwargs)
        except TypeError:
            # TODO TypeError is probably too broad here.
            sys.stderr.write('Invalid arguements.  Usage:\n')
            help(f.__name__)
            raise InvalidAPIArgumentsException()
    command_dict[f.__name__] = wrapped

    def get_usage(f):
        args, varargs, _, _ = inspect.getargspec(f)
        showee = [f.__name__] + ['<%s>' % name for name in args]
        args = ' '.join(['<%s>' % name for name in args])
        if varargs:
            showee += ['<%s...>' % varargs]
        return ' '.join(showee)
    usage_dict[f.__name__] = get_usage(f)
    return wrapped


class CommandListener(object):
    """Creates argparse command line interface for calling API functions.
    """
    # TODO redo documentation and help statements

    def __init__(self):
        parser = argparse.ArgumentParser(usage='haas')
        subcommand_parsers = parser.add_subparsers()

        # Startup Commands
        serve_parser = subcommand_parsers.add_parser('serve', help="todo")
        serve_parser.add_argument('port', type=int, help="2")
        serve_parser.set_defaults(func=serve)

        serve_networks_parser = subcommand_parsers.add_parser('serveNetworks', help="1")
        serve_networks_parser.set_defaults(func=serve_networks)

        #PARENT PARSERS: shared options
        get_name = argparse.ArgumentParser(add_help=False)
        get_name.add_argument('name', metavar='<object name>')

        get_type = argparse.ArgumentParser(add_help=False)
        get_type.add_argument('type', metavar='<object type>')

        # parser commands by object
        node_parser = subcommand_parsers.add_parser('node')
        node_subparsers = node_parser.add_subparsers()
        network_parser = subcommand_parsers.add_parser('network')
        network_subparsers = network_parser.add_subparsers()
        user_parser = subcommand_parsers.add_parser('user')
        user_subparsers = user_parser.add_subparsers()
        project_parser = subcommand_parsers.add_parser('project')
        project_subparsers = project_parser.add_subparsers()
        switch_parser = subcommand_parsers.add_parser('switch')
        switch_subparsers = switch_parser.add_subparsers()
        headnode_parser = subcommand_parsers.add_parser('headnode')
        headnode_subparsers = headnode_parser.add_subparsers()
        nic_parser = subcommand_parsers.add_parser('nic')
        nic_subparsers = nic_parser.add_subparsers()
        hnic_parser = subcommand_parsers.add_parser('hnic')
        hnic_subparsers = hnic_parser.add_subparsers()
        port_parser = subcommand_parsers.add_parser('port')
        port_subparsers = port_parser.add_subparsers()
        
        node_register_parser = node_subparsers.add_parser('register', parents = [get_name])
        node_register_subtype = node_register_parser.add_mutually_exclusive_group(required=True)
        node_register_subtype.add_argument('--mock', nargs=3, metavar=('host','user','password') )
        node_register_subtype.add_argument('--impi', nargs=3, metavar=('host','user','password') )
        node_register_parser.set_defaults(func=node_register)
        
        node_delete_parser = node_subparsers.add_parser('delete', parents = [get_name])
        #node_delete_parser.add_argument('--name', action=confirm)
        # fix confirm action, also add in recursive function
        node_delete_parser.set_defaults(func=node_delete)

        node_disconnect = node_subparsers.add_parser('disconnect',parents=[get_name])
        node_disconnects = node_disconnect.add_mutually_exclusive_group()
        node_disconnects.add_argument('--network',action=set_func(node_remove_network),nargs=2, 
                                      metavar=('<network name>','<nic name>')
                                      )
        node_disconnects.add_argument('--project',metavar='<project name>',
                                      action=set_func(project_remove_node))
        #node_disconnects.add_argument('--nic', metavar='<nic name>', action=set_func(node_delete_nic))
        node_disconnect.set_defaults(func=empty)
        # node_reset = node_subparsers.add_parser('reset')
        # reset children falls under reset?

        node_connect = node_subparsers.add_parser('connect')
        node_connects = node_connect.add_mutually_exclusive_group()
        node_connects.add_argument('--network',action=set_func(node_connect_network),nargs=2,
                                      metavar=('<network name>','<nic name>')
                                      )
        node_connects.add_argument('--project',metavar='<project name>',
                                      action=set_func(project_connect_node))
        #node_connects.add_argument('--nic', metavar='<nic name>', action=set_func(node_register_nic))

        node_show = node_subparsers.add_parser('show',parents=[get_name])
        node_show.set_defaults(func=show_node)

        node_list = node_subparsers.add_parser('list')
        node_lists = node_list.add_mutually_exclusive_group(required=True)
        node_lists.add_argument('--project', '--proj', action=set_func(list_project_nodes))
        node_lists.add_argument('--network', '--net', nargs=2, metavar = ('<network name>','<project name>'),action=set_func(list_network_attachments))
        node_lists.add_argument('--free', dest='is_free', action='store_true')
        node_lists.add_argument('--all', dest='is_free', action='store_false')
        node_list.set_defaults(func=list_nodes)

        #headnode statements
        hn_reg = headnode_subparsers.add_parser('register', parents = [get_name])
        hn_reg.add_argument('--project', '--proj')
        hn_reg.add_argument('--image', '--img')
        hn_reg.set_defaults(func=headnode_create)
        hn_delete = headnode_subparsers.add_parser('delete', parents = [get_name])
        hn_delete.set_defaults(func=headnode_delete)
        hn_connect = headnode_subparsers.add_parser('connect', parents = [get_name])
        hn_connect.add_argument('--network')
        hn_connect.add_argument('--hnic')
        hn_connect.set_defaults(func=headnode_connect_network)
        hn_detach = headnode_subparsers.add_parser('disconnect', parents = [get_name])
        hn_detach.add_argument('---hnic')
        hn_detach.set_defaults(func=headnode_detach_network)
        hn_start = headnode_subparsers.add_parser('start', parents = [get_name])
        hn_start.set_defaults(func=headnode_start)
        hn_stop = headnode_subparsers.add_parser('stop', parents = [get_name])
        hn_stop.set_defaults(func=headnode_stop)
        show_hn = headnode_subparsers.add_parser('show', parents = [get_name])
        show_hn.set_defaults(func=show_headnode)
        list_hn =  headnode_subparsers.add_parser('list')
        list_hn.add_argument('--project', '-proj', action=set_func(list_project_headnodes))
        list_hn.add_argument('-i', '--images', action=set_func(list_headnode_images))
        
        #nic statements
<<<<<<< HEAD
        nic_register = nic_subparsers.add_parser('register', parents = [get_name])
        nic_register.add_argument('node')
        nic_register.add_argument('macaddr')
        nic_register.set_defaults(func=node_register_nic)
        nic_delete = nic_subparsers.add_parser('delete', parents = [get_name])
        nic_delete.add_argument('node')
        nic_delete.set_defaults(func=node_delete_nic)
        nic_connect = nic_subparsers.add_parser('connect', parents = [get_name])
        # not mutually exclusive because there's only one option rn
        nic_connect.add_argument('--port', nargs=3, metavar=('switch','port','node'),
                                 action=set_func(port_connect_nic),required=True)
        nic_disconnect = nic_subparsers.add_parser('disconnect')
        nic_disconnect.add_argument('--port',nargs=2,metavar=('switch','port'),
                                    required=True)
        #nic_disconnect.set_defaults(func=port_detach_nic)
        #^dont actually need the get_name...also this is throwing error?
=======
        nic_parser.add_argument('--node')
        nic_parser.add_argument('--switch')
        nic_parser.add_argument('--port')
        nic_register = nic_subparsers.add_parser('register', parents = [get_name], action=set_func())
        nic_register.add_argument('--macaddr')
        nic_delete = nic_subparsers.add_parser('delete', parents = [get_name], action=set_func(node_delete_nic))
        nic_connect = nic_subparsers.add_parser('connect', parents = [get_name, action=set_func(port_connect)])
        nic_disconnect = nic_subparsers.add_parser('disconnect', action=set_func(port_detach_nic))
>>>>>>> 02b55431
        
        #hnic statements
        hnic_parser.add_argument('--hnode', '--headnode')
        hnic_register = hnic_subparsers.add_parser('register', parents = [get_name], action=set_func(headnode_create_hnic))
        hnic_delete = hnic_subparsers.add_parser('delete', parents = [get_name], action=set_func(headnode_delete_hnic))
        # hnic_detach = hnic_subparsers.add_parser('detach')
        # hnic_connect = hnic_subparsers.add_parser('connect')
        # hnic_connect.add_argument('--network', '--net')
        
        #port statements 
        port_parser.add_argument('--switch')
        port_register_parser = port_subparsers.add_parser('register', parents = [get_name], action=set_func(port_register))        
        port_delete_parser = port_subparsers.add_parser('delete', parents = [get_name], action=set_func(port_detach))
        port_detach_nic_parser = port_subparsers.add_parser('disconnect', parents = [get_name], action=set_func(port_detach_nic))
        port_connect = port_subparsers.add_parser('connect', parents = [get_name], action=set_func(port_connect_nic))
        port_connect.add_argument('--node')
        port_connect.add_argument('--nic')
        # currently both types are supported

        #network statements
        

        """
        node_parser = subcommand_parsers.add_parser('node')

        register_parser = subcommand_parsers.add_parser('register',help='todo makes the thing')
        register_parser_options = register_parser.add_subparsers()

        register_node = register_parser_options.add_parser('node', parents=[get_name])
        register_node.add_argument('name')
        register_node.add_argument('subtype')
        # Required is set to true since other obm_types are currently unsupported
        register_node.add_argument('--ipmi', nargs=3, metavar=('host','user', 'password'), required=True)
        register_node.set_defaults(func=node_register)
        
        # register set for network
        register_network = register_parser_options.add_parser('network', parents=[get_name])
        # TODO decide whether to use two different commands for simple v reg network
        # or to create positional arguments for owner/access/id and proj and mutually
        # exclude those
        register_simple_network = register_parser_options.add_parser('simpleNet',parents=[get_name])
        register_network.add_argument('--owner',required=True)
        register_network.add_argument('--access',required=True)
        register_network.add_argument('--id',dest='net_id',required=True)
        register_network.set_defaults(func=network_create)

        register_simple_network.add_argument('--project',required=True)
        register_simple_network.set_defaults(func=network_create_simple)

        #register set for user
        register_user = register_parser_options.add_parser('user', parents=[get_name])
        register_user.add_argument('--password', '--pass', required=True)
        register_user.add_argument('--admin', action='store_true', dest='is_admin')
        register_user.set_defaults(func=user_create)

        #register set for project
        register_project = register_parser_options.add_parser('project', parents=[get_name])
        register_project.set_defaults(func=project_create)

        #register set for switch
        register_switch = register_parser_options.add_parser('switch',add_help=False)
        register_switch.set_defaults(switch_register)
        switch_type = register_switch.add_subparsers()
        register_nexus_switch = switch_type.add_parser('nexus',parents=[get_name, get_subtype_details])
        register_nexus_switch.add_argument('<dummy vlan>', dest = 'dummy_vlan')
        register_nexus_switch.add_argument('subtype', default='nexus')
        register_mock_switch = switch_type.add_parser('mock',parents=[get_name, get_subtype_details])
        register_powerconnect55xx_switch = switch_type.add_parser('powerconnect55xx',
                                           parents=[get_name, get_subtype_details])
        register_brocade_switch = switch_type.add_parser('brocade',parents=[get_name, get_subtype_details])
        register_brocade_switch.add_argument('<interface type>', dest = 'interface_type')

        #register set for nic
        register_nic = register_parser_options.add_parser('nic', parents=[get_name])
        register_nic.add_argument('name')
        register_nic.add_argument('--node', required=True)
        register_nic.add_argument('--macaddr', required=True)
        register_nic.set_defaults(func=node_register_nic)

        #register set for headnode
        register_hnode = register_parser_options.add_parser('headnode', parents=[get_name])
        register_hnode.add_argument('name')
        register_hnode.add_argument('--project', required=True)
        register_hnode.add_argument('--image', '--img', required=True)
        register_hnode.set_defaults(func=headnode_create)

        #register set for hnic
        register_hnic = register_parser_options.add_parser('hnic', parents=[get_name])
        register_hnic.add_argument('name')
        register_hnic.add_argument('--headnode', '--hnode', '--hn', required=True)
        register_hnic.set_defaults(func=headnode_create_hnic)

        #register set for port
        register_port = register_parser_options.add_parser('port', parents=[get_name])
        register_port.add_argument('name')
        register_port.add_argument('--switch', required=True)
        register_port.set_defaults(func=port_register)


        # TODO all of delete

        #show set
        show_parser = subcommand_parsers.add_parser('show')
        show_parser.add_argument('name')
        name = 'show_' + show_parser.parse_args().name
        '''not sure this will work'''
        show_parser.set_defaults(func=name)

        #list stuff
        list_parser = subcommand_parsers.add_parser('list', parents=[get_name])
        list_projects = list_parser_options.add_parser('project')
        list_projects.set_defaults(func=list_projects)
        list_switches = list_parser_options.add_parser('switch')
        list_switches.set_defaults(func=list_switches)

        list_networks = list_parser_options.add_parser('network')
        list_networks.set_defaults(func=list_networks)
        one_or = list_networks.add_mutually_exclusive_group()
        one_or.add_argument('--project', '--proj')
        one_or.add_arguments('--all', action="store_true")
        list_networks.add_argument()
        if not list_networks.parse_args().project is None:
            list_networks.set_defaults(func=list_project_networks)


        #All of disconnect and connect
        remove_parser = subcommand_parsers.add_parser('disconnect', 'remove', 'detach')
        connect_parser = subcommand_parsers.add_parser('connect', 'add', 'attach')
        args = parser.parse_args()
        obj_list = ['project', 'node', 'network', 'nic', 'headnode',
                    'user', 'hnic', 'switch', 'port']
        true = []
        for list_item in obj_list:
            if not args.list_item is None:
                true.append(list_item)
        '''project = not args.project is None
        node =  not args.node is None
        network = not args.network is None
        nic = not  args.nic is None
        headnode = not args.headnode is None
        user = not args.user is None
        hnic = not args.hnic is None
        switch = not args.switch is None
        port = not args.port is None'''

        #assign functions for connect and disconnect
        if 'user' in true and 'project' in true and len(true) == 2:
            remove_parser.set_defaults(func=user_remove_project)
            connect_parser.set_defaults(func=user_add_project)
        elif 'project' in true and 'network' in true and len(true) == 2:
            remove_parser.set_defaults(func=network_revoke_project_access)
            connect_parser.set_defaults(func=network_grant_project_access)
        elif 'project' in true and 'node' in true and len(true) == 2:
            remove_parser.set_defaults(func=project_detach_node)
            connect_parser.set_defaults(func=project_connect_node)
        elif 'node' in true and 'nic' in true and 'network' in true and len(true) == 3:
            remove_parser.set_defaults(func=node_detach_network)
            connect_parser.set_defaults(func=node_connect_network)
        elif 'headnode' in true and 'hnic' in true:
            if len(true) == 2:
                remove_parser.set_defaults(func=headnode_detach_network)
            if 'network' in true and len(true) == 3:
                connect_parser.set_defaults(func=headnode_connect_network)
        elif 'port' in true and 'switch' in true:
            if len(true) == 2:
                remove_parser.set_defaults(func=port_detach_nic)
            if 'node' in true and 'nic' in true and len(true) == 4:
                connect_parser.set_defaults(func=port_connect_nic)
        else:
            '''error'''
        """
        args = parser.parse_args(sys.argv[1:])
        try:
            print args
            args.func(args)
        except TypeError:
            print "check your namespace something is wrong"
            raise InvalidAPIArgumentsException()

def serve(args):
    try:
        args.port = schema.And(
        schema.Use(int),
        lambda n: MIN_PORT_NUMBER <= n <= MAX_PORT_NUMBER).validate(args.port)
    except schema.SchemaError:
        sys.exit('Error: Invalid port. Must be in the range 1-65535.')
    except Exception as e:
        sys.exit('Unexpected Error!!! \n %s' % e)

    """Start the HaaS API server"""
    if cfg.has_option('devel', 'debug'):
        debug = cfg.getboolean('devel', 'debug')
    else:
        debug = False
    # We need to import api here so that the functions within it get registered
    # (via `rest_call`), though we don't use it directly:
    from haas import model, api, rest
    server.init(stop_consoles=True)
    rest.serve(args.port, debug=debug)


def serve_networks():
    """Start the HaaS networking server"""
    from haas import model, deferred
    from time import sleep
    server.init()
    server.register_drivers()
    server.validate_state()
    model.init_db()
    while True:
        # Empty the journal until it's empty; then delay so we don't tight
        # loop.
        while deferred.apply_networking():
            pass
        sleep(2)


def user_create(args):
    """Create a user <username> with password <password>.

    <is_admin> may be either "admin" or "regular", and determines whether
    the user has administrative priveledges.
    """
    url = object_url('/auth/basic/user', args.name)
    do_put(url, data={
        'password': args.password,
        'is_admin': args.is_admin,
    })


def network_create(args):
    """Create a link-layer <network>. See docs/networks.md for details."""
    url = object_url('network', args.name)
    do_put(url, data={'owner': args.owner,
                      'access': args.access,
                      'net_id': args.net_id})

def network_create_simple(args):
    """Creates a simple <network> owned by project."""
    url = object_url('network', args.name)
    do_put(url, data={'owner': args.project,
                      'access': args.project,
                      'net_id': ""})


def network_delete(network):
    """Delete a <network>"""
    url = object_url('network', network)
    do_delete(url)


def user_delete(username):
    """Delete the user <username>"""
    url = object_url('/auth/basic/user', username)
    do_delete(url)


def list_projects():
    """List all projects"""
    url = object_url('projects')
    do_get(url)


def user_add_project(user, project):
    """Add <user> to <project>"""
    url = object_url('/auth/basic/user', user, 'add_project')
    do_post(url, data={'project': project})


def user_remove_project(user, project):
    """Remove <user> from <project>"""
    url = object_url('/auth/basic/user', user, 'remove_project')
    do_post(url, data={'project': project})


def network_grant_project_access(project, network):
    """Add <project> to <network> access"""
    url = object_url('network', network, 'access', project)
    do_put(url)


def network_remove_project(project, network):
    """Remove <project> from <network> access"""
    url = object_url('network', network, 'access', project)
    do_delete(url)


def project_create(args):
    """Create a <project>"""
    url = object_url('project', args.name)
    do_put(url)


def project_delete(project):
    """Delete <project>"""
    url = object_url('project', project)
    do_delete(url)


def headnode_create(headnode, project, base_img):
    """Create a <headnode> in a <project> with <base_img>"""
    url = object_url('headnode', headnode)
    do_put(url, data={'project': project,
                      'base_img': base_img})


def headnode_delete(headnode):
    """Delete <headnode>"""
    url = object_url('headnode', headnode)
    do_delete(url)


def project_connect_node(args):
    """Connect <node> to <project>"""
    if hasattr(args,'project'):
        node = args.node
        project = args.name
    else:
        project = args.project
        node = args.name
    url = object_url('project', project, 'connect_node')
    do_post(url, data={'node': node})


def project_remove_node(args):
    """Detach <node> from <project>"""
    if hasattr(args,'project'):
        node = args.node
        project = args.name
    else:
        project = args.project
        node = args.name
    url = object_url('project', project, 'detach_node')
    do_post(url, data={'node': node})


def headnode_start(headnode):
    """Start <headnode>"""
    url = object_url('headnode', headnode, 'start')
    do_post(url)


def headnode_stop(headnode):
    """Stop <headnode>"""
    url = object_url('headnode', headnode, 'stop')
    do_post(url)


def empty(args):
    """used to prevent argparse from throwing func not found
    errors if the user forgets to include a option flag"""
    pass


def node_register(args):
    """Register a node named <node>, with the given type
        if obm is of type: ipmi then provide arguments
        "ipmi", <hostname>, <ipmi-username>, <ipmi-password>
    """
    obm_api = "http://schema.massopencloud.org/haas/v0/obm/"
    obm_types = ["ipmi", "mock"]
    for obm in obm_types:
        if hasattr(args,obm):
            subtype = obm
 
    details = getattr(args,subtype)
    # Currently the classes are hardcoded
    # In principle this should come from api.py
    # In future an api call to list which plugins are active will be added.

    if subtype in obm_types:
        if len(details) == 3:
            obminfo = {"type": obm_api + subtype, "host": details[0],
                       "user": details[1], "password": details[2]
                       }
        else:
            sys.stderr.write('ERROR: subtype ' + subtype +
                             ' requires exactly 3 arguments\n')
            sys.stderr.write('<hostname> <ipmi-username> <ipmi-password>\n')
            return
    else:
        sys.stderr.write('ERROR: Wrong OBM subtype supplied\n')
        sys.stderr.write('Supported OBM sub-types: ipmi, mock\n')
        return

    url = object_url('node', args.name)
    do_put(url, data={"obm": obminfo})



def node_delete(args):
    """Delete <node>"""
    url = object_url('node', args.name)
    do_delete(url)



def node_power_cycle(node):
    """Power cycle <node>"""
    url = object_url('node', node, 'power_cycle')
    do_post(url)



def node_power_off(node):
    """Power off <node>"""
    url = object_url('node', node, 'power_off')
    do_post(url)



def node_register_nic(args):
    """
    Register existence of a <nic> with the given <macaddr> on the given <node>
    """
    #should this even be in connect?
    
    url = object_url('node', node, 'nic', nic)
    do_put(url, data={'macaddr': macaddr})



def node_delete_nic(args):
    """Delete a <nic> on a <node>"""
    #should this even be in disconnect?
    url = object_url('node', args.node_name, 'nic', args.nic_name)
    do_delete(url)



def headnode_create_hnic(headnode, nic):
    """Create a <nic> on the given <headnode>"""
    url = object_url('headnode', headnode, 'hnic', nic)
    do_put(url)



def headnode_delete_hnic(headnode, nic):
    """Delete a <nic> on a <headnode>"""
    url = object_url('headnode', headnode, 'hnic', nic)
    do_delete(url)



def node_connect_network(args):
    """Connect <node> to <network> on given <nic> and <channel>"""
    if hasattr(args,'network'):
        node = args.name
        nic = args.network[1]
        network = args.network[0]
    else:
        node = args.node[0]
        nic = args.node[1]
        network = args.name
    url = object_url('node', node, 'nic', nic, 'connect_network')
    do_post(url, data={'network': network,
                       'channel': channel})



def node_remove_network(args):
    """Detach <node> from the given <network> on the given <nic>"""
    if hasattr(args,'network'):
        node = args.name
        nic = args.network[1]
        network = args.network[0]
    else:
        node = args.node[0]
        nic = args.node[1]
        network = args.name
    url = object_url('node', node, 'nic', nic, 'detach_network')
    do_post(url, data={'network': network})



def headnode_connect_network(headnode, nic, network):
    """Connect <headnode> to <network> on given <nic>"""
    if hasattr(args, 'network'):
        headnode = args.name
        hnic = args.hnic
        network = args.network
    else:
        headnode = args.node
        hnic = args.hnic
        network = args.network
    url = object_url('headnode', headnode, 'hnic', nic, 'connect_network')
    do_post(url, data={'network': network})



def headnode_remove_network(headnode, hnic):
    """Detach <headnode> from the network on given <nic>"""
    if hasattr(args, 'headnode'):
        headnode = args.headnode
        hnic = args.hnic
    else:
        headnode = args.name
        hnic = args.hnic
    url = object_url('headnode', headnode, 'hnic', hnic, 'detach_network')
    do_post(url)



def switch_register(org_args):
    """Register a switch with name <switch> and
    <subtype>, <hostname>, <username>,  <password>
    eg. haas switch_register mock03 mock mockhost01 mockuser01 mockpass01

    FIXME: current design needs to change. CLI should not know about every
    backend. Ideally, this should be taken care of in the driver itself or
    client library (work-in-progress) should manage it.
    """
    subtype = args.subtype
    args = [org_args.host, org_args.user, org_args.password]
    switch_api = "http://schema.massopencloud.org/haas/v0/switches/"
    if subtype == "nexus":
        args = args.append(org_args.dummy_vlan)
        if len(args) == 4:
            switchinfo = {
                "type": switch_api + subtype,
                "hostname": args[0],
                "username": args[1],
                "password": args[2],
                "dummy_vlan": args[3]}
        else:
            sys.stderr.write(_('ERROR: subtype ' + subtype +
                               ' requires exactly 4 arguments\n'
                               '<hostname> <username> <password>'
                               '<dummy_vlan_no>\n'))
            return
    elif subtype == "mock":
        args = args.mock
        if len(args) == 3:
            switchinfo = {"type": switch_api + subtype, "hostname": args[0],
                          "username": args[1], "password": args[2]}
        else:
            sys.stderr.write('ERROR: subtype ' + subtype +
                             ' requires exactly 3 arguments\n')
            sys.stderr.write('<hostname> <username> <password>\n')
            return
    elif subtype == "powerconnect55xx":
        args = args.powerconnect55xx
        if len(args) == 3:
            switchinfo = {"type": switch_api + subtype, "hostname": args[0],
                          "username": args[1], "password": args[2]}
        else:
            sys.stderr.write(_('ERROR: subtype ' + subtype +
                               ' requires exactly 3 arguments\n'
                               '<hostname> <username> <password>\n'))
            return
    elif subtype == "brocade":
        args = args.brocade
        if len(args) == 4:
            switchinfo = {"type": switch_api + subtype, "hostname": args[0],
                          "username": args[1], "password": args[2],
                          "interface_type": args[3]}
        else:
            sys.stderr.write(_('ERROR: subtype ' + subtype +
                               ' requires exactly 4 arguments\n'
                               '<hostname> <username> <password> '
                               '<interface_type>\n'
                               'NOTE: interface_type refers '
                               'to the speed of the switchports\n '
                               'ex. TenGigabitEthernet, FortyGigabitEthernet, '
                               'etc.\n'))
            return
    else:
        sys.stderr.write('ERROR: Invalid subtype supplied\n')
        return
    url = object_url('switch', switch)
    do_put(url, data=switchinfo)



def switch_delete(switch):
    """Delete a <switch> """
    url = object_url('switch', switch)
    do_delete(url)



def list_switches():
    """List all switches"""
    url = object_url('switches')
    do_get(url)



def port_register(switch, port):
    """Register a <port> with <switch> """
    url = object_url('switch', switch, 'port', port)
    do_put(url)



def port_delete(switch, port):
    """Delete a <port> from a <switch>"""
    url = object_url('switch', switch, 'port', port)
    do_delete(url)



def port_connect_nic(switch, port, node, nic):
    """Connect a <port> on a <switch> to a <nic> on a <node>"""
    url = object_url('switch', switch, 'port', port, 'connect_nic')
    do_post(url, data={'node': node, 'nic': nic})



def port_remove_nic(switch, port):
    """Detach a <port> on a <switch> from whatever's connected to it"""
    url = object_url('switch', switch, 'port', port, 'detach_nic')
    do_post(url)



def list_network_attachments(args):
    """List nodes connected to a network
    <project> may be either "all" or a specific project name.
    """
    network = args.network[0]
    project = args.network[1]
    url = object_url('network', network, 'attachments')

    if project == "all":
        do_get(url)
    else:
        do_get(url, params={'project': project})


def list_nodes(args):
    """List all nodes or all free nodes
    <is_free> may be either "all" or "free", and determines whether
        to list all nodes or all free nodes.
    """
    if args.is_free:
        is_free = 'free'
    else:
        is_free = 'all'
    #if args.is_free not in ('all', 'free'):
    #    raise TypeError("is_free must be either 'all' or 'free'")
    url = object_url('nodes', is_free)
    do_get(url)



def list_project_nodes(args):
    """List all nodes attached to a <project>"""
    url = object_url('project', args.project, 'nodes')
    do_get(url)



def list_project_networks(project):
    """List all networks attached to a <project>"""
    url = object_url('project', project, 'networks')
    do_get(url)



def show_switch(switch):
    """Display information about <switch>"""
    url = object_url('switch', switch)
    do_get(url)



def list_networks():
    """List all networks"""
    url = object_url('networks')
    do_get(url)



def show_network(network):
    """Display information about <network>"""
    url = object_url('network', network)
    do_get(url)



def show_node(args):
    """Display information about a <node>"""
    url = object_url('node', args.name)
    do_get(url)



def list_project_headnodes(project):
    """List all headnodes attached to a <project>"""
    url = object_url('project', project, 'headnodes')
    do_get(url)



def show_headnode(headnode):
    """Display information about a <headnode>"""
    url = object_url('headnode', headnode)
    do_get(url)



def list_headnode_images():
    """Display registered headnode images"""
    url = object_url('headnode_images')
    do_get(url)



def show_console(node):
    """Display console log for <node>"""
    url = object_url('node', node, 'console')
    do_get(url)



def start_console(node):
    """Start logging console output from <node>"""
    url = object_url('node', node, 'console')
    do_put(url)



def stop_console(node):
    """Stop logging console output from <node> and delete the log"""
    url = object_url('node', node, 'console')
    do_delete(url)



def create_admin_user(username, password):
    """Create an admin user. Only valid for the database auth backend.

    This must be run on the HaaS API server, with access to haas.cfg and the
    database. It will create an user named <username> with password
    <password>, who will have administrator priviledges.

    This command should only be used for bootstrapping the system; once you
    have an initial admin, you can (and should) create additional users via
    the API.
    """
    if not config.cfg.has_option('extensions', 'haas.ext.auth.database'):
        sys.exit("'make_inital_admin' is only valid with the database auth"
                 " backend.")
    from haas import model
    from haas.model import db
    from haas.ext.auth.database import User
    model.init_db()
    db.session.add(User(label=username, password=password, is_admin=True))
    db.session.commit()



def help(*commands):
    """Display usage of all following <commands>, or of all commands if none
    are given
    """
    if not commands:
        sys.stdout.write('Usage: %s <command> <arguments...> \n' % sys.argv[0])
        sys.stdout.write('Where <command> is one of:\n')
        commands = sorted(command_dict.keys())
    for name in commands:
        # For each command, print out a summary including the name, arguments,
        # and the docstring (as a #comment).
        sys.stdout.write('  %s\n' % usage_dict[name])
        sys.stdout.write('      %s\n' % command_dict[name].__doc__)


def main():
    """Entry point to the CLI.

    There is a script located at ${source_tree}/scripts/haas, which invokes
    this function.
    """
    print "config setting up"
    config.setup()
    print "config is setup"
    # TODO find a better place to put this
    # setup_http_client()
    print "cmdlistener running"
    setup_http_client()
    try:
        CommandListener()
    except FailedAPICallException:
        sys.exit(1)
    except InvalidAPIArgumentsException:
        sys.exit(2)
    '''if len(sys.argv) < 2 or sys.argv[1] not in command_dict:
        #Display usage for all commands
        help()
        sys.exit(1)
    else:
        setup_http_client()
        try:
            command_dict[sys.argv[1]](*sys.argv[2:])
        except FailedAPICallException:
            sys.exit(1)
        except InvalidAPIArgumentsException:
           sys.exit(2)'''<|MERGE_RESOLUTION|>--- conflicted
+++ resolved
@@ -398,33 +398,29 @@
         list_hn.add_argument('-i', '--images', action=set_func(list_headnode_images))
         
         #nic statements
-<<<<<<< HEAD
-        nic_register = nic_subparsers.add_parser('register', parents = [get_name])
-        nic_register.add_argument('node')
-        nic_register.add_argument('macaddr')
-        nic_register.set_defaults(func=node_register_nic)
-        nic_delete = nic_subparsers.add_parser('delete', parents = [get_name])
-        nic_delete.add_argument('node')
-        nic_delete.set_defaults(func=node_delete_nic)
-        nic_connect = nic_subparsers.add_parser('connect', parents = [get_name])
+
+        #nic_connect = nic_subparsers.add_parser('connect', parents = [get_name])
         # not mutually exclusive because there's only one option rn
-        nic_connect.add_argument('--port', nargs=3, metavar=('switch','port','node'),
-                                 action=set_func(port_connect_nic),required=True)
-        nic_disconnect = nic_subparsers.add_parser('disconnect')
-        nic_disconnect.add_argument('--port',nargs=2,metavar=('switch','port'),
-                                    required=True)
+        #nic_connect.add_argument('--port', nargs=3, metavar=('switch','port','node'),
+        #                         action=set_func(port_connect_nic),required=True)
+        #nic_disconnect = nic_subparsers.add_parser('disconnect')
+        #nic_disconnect.add_argument('--port',nargs=2,metavar=('switch','port'),
+        #                            required=True)
         #nic_disconnect.set_defaults(func=port_detach_nic)
         #^dont actually need the get_name...also this is throwing error?
-=======
         nic_parser.add_argument('--node')
         nic_parser.add_argument('--switch')
         nic_parser.add_argument('--port')
-        nic_register = nic_subparsers.add_parser('register', parents = [get_name], action=set_func())
+        nic_register = nic_subparsers.add_parser('register', parents = [get_name])
+        nic_register.set_defaults(func=node_register_nic)
         nic_register.add_argument('--macaddr')
-        nic_delete = nic_subparsers.add_parser('delete', parents = [get_name], action=set_func(node_delete_nic))
-        nic_connect = nic_subparsers.add_parser('connect', parents = [get_name, action=set_func(port_connect)])
-        nic_disconnect = nic_subparsers.add_parser('disconnect', action=set_func(port_detach_nic))
->>>>>>> 02b55431
+        nic_delete = nic_subparsers.add_parser('delete', parents = [get_name])
+        nic_delete.set_defaults(func=node_delete_nic)
+        nic_connect = nic_subparsers.add_parser('connect', parents = [get_name])
+        nic_connect.set_defaults(func=port_connect_nic)
+        nic_disconnect = nic_subparsers.add_parser('disconnect')
+        nic_disconnect.set_defaults(func=port_detach_nic)
+
         
         #hnic statements
         hnic_parser.add_argument('--hnode', '--headnode')
