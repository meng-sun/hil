--- conflicted
+++ resolved
@@ -100,122 +100,14 @@
     project_id = db.Column(db.ForeignKey('project.id'))
     project    = db.relationship("Project",backref=db.backref('nodes'))
 
-<<<<<<< HEAD
-    # ipmi connection information:
-    ipmi_host = db.Column(db.String, nullable=False)
-    ipmi_user = db.Column(db.String, nullable=False)
-    ipmi_pass = db.Column(db.String, nullable=False)
-
-    def __init__(self, label, ipmi_host, ipmi_user, ipmi_pass):
-        """Register the given node.
-
-        ipmi_* must be supplied to allow the HaaS to do things like reboot
-        the node.
-
-        The node is initially registered with no nics; see the Nic class.
-        """
-        self.label = label
-        self.ipmi_host = ipmi_host
-        self.ipmi_user = ipmi_user
-        self.ipmi_pass = ipmi_pass
-
-    def _ipmitool(self, args):
-        """Invoke ipmitool with the right host/pass etc. for this node.
-
-        `args` - A list of any additional arguments to pass to ipmitool.
-
-        Returns the exit status of ipmitool.
-
-        NOTE: Includes the ``-I lanplus`` flag, available only in IPMI v2+.
-        This is needed for machines which don't accept the older
-        ``lan`` wire protocol.
-        """
-
-        status = call(['ipmitool',
-            '-I', 'lanplus', # See docstring above
-            '-U', self.ipmi_user,
-            '-P', self.ipmi_pass,
-            '-H', self.ipmi_host] + args)
-        if status != 0:
-            logger = logging.getLogger(__name__)
-            logger.info('Nonzero exit status from ipmitool, args = %r', args)
-        return status
-
-    @no_dry_run
-    def power_cycle(self):
-        """Reboot the node via ipmi.
-
-        Returns True if successful, False otherwise.
-        """
-        self._ipmitool(['chassis', 'bootdev', 'pxe'])
-        if self._ipmitool(['chassis', 'power', 'cycle']) == 0:
-            return
-        if self._ipmitool(['chassis', 'power', 'on']) == 0:
-            # power cycle will fail if the machine isn't running, so let's
-            # just turn it on in that case. This way we can save power by
-            # turning things off without breaking the HaaS.
-            return
-        # If it still doesn't work, then it's a real error:
-        raise OBMError('Could not power cycle node %s' % self.label)
-
-    @no_dry_run
-    def power_off(self):
-        if self._ipmitool(['chassis', 'power', 'off']) != 0:
-            raise OBMError('Could not power off node %s', self.label)
-
-    @no_dry_run
-    def start_console(self):
-        """Starts logging the IPMI console."""
-        # stdin and stderr are redirected to a PIPE that is never read in order
-        # to prevent stdout from becoming garbled.  This happens because
-        # ipmitool sets shell settings to behave like a tty when communicateing
-        # over Serial over Lan
-        Popen(
-            ['ipmitool',
-            '-H', self.ipmi_host,
-            '-U', self.ipmi_user,
-            '-P', self.ipmi_pass,
-            '-I', 'lanplus',
-            'sol', 'activate'],
-            stdin=PIPE,
-            stdout=open(self.get_console_log_filename(), 'a'),
-            stderr=PIPE)
-
-    # stdin, stdout, and stderr are redirected to a pipe that is never read
-    # because we are not interested in the ouput of this command.
-    @no_dry_run
-    def stop_console(self):
-        call(['pkill', '-f', 'ipmitool -H %s' %self.ipmi_host])
-        proc = Popen(
-            ['ipmitool',
-            '-H', self.ipmi_host,
-            '-U', self.ipmi_user,
-            '-P', self.ipmi_pass,
-            '-I', 'lanplus',
-            'sol', 'deactivate'],
-            stdin=PIPE,
-            stdout=PIPE,
-            stderr=PIPE)
-        proc.wait()
-
-    def delete_console(self):
-        if os.path.isfile(self.get_console_log_filename()):
-            os.remove(self.get_console_log_filename())
-
-    def get_console(self):
-        if not os.path.isfile(self.get_console_log_filename()):
-            return None
-        with open(self.get_console_log_filename(), 'r') as log:
-            return "".join(i for i in log.read() if ord(i)<128)
-
-    def get_console_log_filename(self):
-        return '/var/run/haas_console_logs/%s.log' % self.ipmi_host
-=======
     # The Obm info is fetched from the obm class and its respective subclass
-    # pertaining to the node 
-    obm_id = Column(Integer, ForeignKey('obm.id'), nullable=False)
-    obm = relationship("Obm", uselist=False, backref="node", single_parent=True, cascade='all, delete-orphan')
->>>>>>> 18ac63fd
+    # pertaining to the node
+    obm_id = db.Column(db.Integer, db.ForeignKey('obm.id'), nullable=False)
+    obm = db.relationship("Obm",
+                          uselist=False,
+                          backref="node",
+                          single_parent=True,
+                          cascade='all, delete-orphan')
 
 
 class Project(db.Model):
@@ -364,43 +256,45 @@
         and have ``session`` just return ``self``.
         """
 
-class Obm(AnonModel):
-    """Obm superclass supporting various drivers 
+class Obm(db.Model):
+    """Obm superclass supporting various drivers
 
     related to out of band management of servers.
     """
-    type = Column(String, nullable=False)
+    id = db.Column(db.Integer, primary_key=True)
+    type = db.Column(db.String, nullable=False)
 
     __mapper_args__ = {
             'polymorphic_on': type
             }
+
     @staticmethod
     def validate(kwargs):
         """Verify that ``kwargs`` is a legal set of keywords args to ``__init__``
 
-        Raise a ``schema.SchemaError`` if the  ``kwargs`` is invalid. 
+        Raise a ``schema.SchemaError`` if the  ``kwargs`` is invalid.
         Note well: This is a *static* method; it will be invoked on the class.
-        """     
+        """
         assert False, "Subclasses MUST override the validate method "
 
     def power_cycle(self):
         """Power cycles the node.
 
         Exact implementation is left to the subclasses.
-        """     
+        """
         assert False, "Subclasses MUST override the power_cycle method "
-    
+
     def power_off(self):
-	""" Shuts off the node.
-
-	Exact implementation is left to the subclasses. 
-	"""
-	
-	assert False, "Subclasses MUST override the power_off method "
-    
+        """ Shuts off the node.
+
+        Exact implementation is left to the subclasses.
+        """
+
+        assert False, "Subclasses MUST override the power_off method "
+
     def start_console(self):
         """Starts logging to the console. """
-        assert False, "Subclasses MUST override the start_console method" 
+        assert False, "Subclasses MUST override the start_console method"
 
     def stop_console(self):
         """Stops console logging. """
