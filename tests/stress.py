
from haas.test_common import config_testsuite, fresh_database
from haas import api, config, server, rest
from haas.flaskapp import app

import json
import pytest


@pytest.fixture
def configure():
    config_testsuite()
    config.load_extensions()


fresh_database = pytest.fixture(fresh_database)


@pytest.fixture
def server_init():
    server.register_drivers()
    server.validate_state()


pytestmark = pytest.mark.usefixtures('configure',
                                     'fresh_database',
                                     'server_init')


def test_many_http_queries():
    """Put a few objects in the db, then bombard the api with queries.

    This is intended to shake out problems like the resource leak discussed
    in issue #454.
    """
<<<<<<< HEAD
    # NOTE: Now that the session is managed by Flask-SQLAlchemy, failures here
    # are unlikely to be regressions of the issue that #454 fixed; we're no
    # longer managing the lifecycle of the session ourselves. It's not obvious
    # that this is more than clutter now, but let's not be too trigger happy
    # about deleting tests.
    with app.test_request_context():
        rest.init_auth()

        api.node_register('node-99', 'ipmihost', 'root', 'tapeworm')
        api.node_register('node-98', 'ipmihost', 'root', 'tapeworm')
        api.node_register('node-97', 'ipmihost', 'root', 'tapeworm')
        api.node_register_nic('node-99', 'eth0', 'DE:AD:BE:EF:20:14')
        api.node_register_nic('node-98', 'eth0', 'DE:AD:BE:EF:20:15')
        api.node_register_nic('node-97', 'eth0', 'DE:AD:BE:EF:20:16')
        api.project_create('anvil-nextgen')
        api.project_create('anvil-legacy')
        api.project_connect_node('anvil-nextgen', 'node-99')
        api.project_connect_node('anvil-legacy', 'node-98')

    client = app.test_client()
=======
    with rest.app.test_request_context():
        with rest.DBContext():
            rest.init_auth()
            api.node_register('node-99', obm={
                    "type": "http://schema.massopencloud.org/haas/v0/obm/ipmi",
                    "host": "ipmihost",
                    "user": "root",
                    "password": "tapeworm"})
            api.node_register('node-98', obm={
                    "type": "http://schema.massopencloud.org/haas/v0/obm/ipmi",
                    "host": "ipmihost",
                    "user": "root",
                    "password": "tapeworm"})
            api.node_register('node-97', obm={
                    "type": "http://schema.massopencloud.org/haas/v0/obm/ipmi",
                    "host": "ipmihost",
                    "user": "root",
                    "password": "tapeworm"})
            api.node_register_nic('node-99', 'eth0', 'DE:AD:BE:EF:20:14')
            api.node_register_nic('node-98', 'eth0', 'DE:AD:BE:EF:20:15')
            api.node_register_nic('node-97', 'eth0', 'DE:AD:BE:EF:20:16')
            api.project_create('anvil-nextgen')
            api.project_create('anvil-legacy')
            api.project_connect_node('anvil-nextgen', 'node-99')
            api.project_connect_node('anvil-legacy', 'node-98')

    client = rest.app.test_client()
>>>>>>> 18ac63fd

    def _show_nodes(path):
        """Helper for the loop below.

        This does a GET on path, which must return a json list of names of
        nodes. It will then query the state of each node. If any request does
        not return 200 or has a body which is not valid json, the test will
        fail.
        """
        resp = client.get(path)
        assert resp.status_code == 200
        for node in json.loads(resp.get_data()):
            resp = client.get('/node/%s' % node)
            assert resp.status_code == 200
            # At least make sure the body parses:
            json.loads(resp.get_data())

    for i in range(100):
        _show_nodes('/free_nodes')
        resp = client.get('/projects')
        assert resp.status_code == 200
        for project in json.loads(resp.get_data()):
            _show_nodes('/project/%s/nodes' % project)<|MERGE_RESOLUTION|>--- conflicted
+++ resolved
@@ -33,18 +33,28 @@
     This is intended to shake out problems like the resource leak discussed
     in issue #454.
     """
-<<<<<<< HEAD
     # NOTE: Now that the session is managed by Flask-SQLAlchemy, failures here
     # are unlikely to be regressions of the issue that #454 fixed; we're no
     # longer managing the lifecycle of the session ourselves. It's not obvious
     # that this is more than clutter now, but let's not be too trigger happy
     # about deleting tests.
-    with app.test_request_context():
+    with rest.app.test_request_context():
         rest.init_auth()
-
-        api.node_register('node-99', 'ipmihost', 'root', 'tapeworm')
-        api.node_register('node-98', 'ipmihost', 'root', 'tapeworm')
-        api.node_register('node-97', 'ipmihost', 'root', 'tapeworm')
+        api.node_register('node-99', obm={
+                "type": "http://schema.massopencloud.org/haas/v0/obm/ipmi",
+                "host": "ipmihost",
+                "user": "root",
+                "password": "tapeworm"})
+        api.node_register('node-98', obm={
+                "type": "http://schema.massopencloud.org/haas/v0/obm/ipmi",
+                "host": "ipmihost",
+                "user": "root",
+                "password": "tapeworm"})
+        api.node_register('node-97', obm={
+                "type": "http://schema.massopencloud.org/haas/v0/obm/ipmi",
+                "host": "ipmihost",
+                "user": "root",
+                "password": "tapeworm"})
         api.node_register_nic('node-99', 'eth0', 'DE:AD:BE:EF:20:14')
         api.node_register_nic('node-98', 'eth0', 'DE:AD:BE:EF:20:15')
         api.node_register_nic('node-97', 'eth0', 'DE:AD:BE:EF:20:16')
@@ -53,36 +63,7 @@
         api.project_connect_node('anvil-nextgen', 'node-99')
         api.project_connect_node('anvil-legacy', 'node-98')
 
-    client = app.test_client()
-=======
-    with rest.app.test_request_context():
-        with rest.DBContext():
-            rest.init_auth()
-            api.node_register('node-99', obm={
-                    "type": "http://schema.massopencloud.org/haas/v0/obm/ipmi",
-                    "host": "ipmihost",
-                    "user": "root",
-                    "password": "tapeworm"})
-            api.node_register('node-98', obm={
-                    "type": "http://schema.massopencloud.org/haas/v0/obm/ipmi",
-                    "host": "ipmihost",
-                    "user": "root",
-                    "password": "tapeworm"})
-            api.node_register('node-97', obm={
-                    "type": "http://schema.massopencloud.org/haas/v0/obm/ipmi",
-                    "host": "ipmihost",
-                    "user": "root",
-                    "password": "tapeworm"})
-            api.node_register_nic('node-99', 'eth0', 'DE:AD:BE:EF:20:14')
-            api.node_register_nic('node-98', 'eth0', 'DE:AD:BE:EF:20:15')
-            api.node_register_nic('node-97', 'eth0', 'DE:AD:BE:EF:20:16')
-            api.project_create('anvil-nextgen')
-            api.project_create('anvil-legacy')
-            api.project_connect_node('anvil-nextgen', 'node-99')
-            api.project_connect_node('anvil-legacy', 'node-98')
-
     client = rest.app.test_client()
->>>>>>> 18ac63fd
 
     def _show_nodes(path):
         """Helper for the loop below.
