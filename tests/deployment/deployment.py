--- conflicted
+++ resolved
@@ -42,26 +42,8 @@
 
     @deployment_test
     @headnode_cleanup
-<<<<<<< HEAD
     def test_headnode(self, db):
-        api.group_create('acme-code')
-        api.project_create('anvil-nextgen', 'acme-code')
-=======
-    def test_headnode_start(self, db):
-        # XXX: This test will fail when py.test is ran with '--cov-report
-        # term-missing --cov haas'.  Specifically, headnode_create() will throw
-        # an exception because check_call(['virt-clone', ...]') returns a
-        # non-zero status code.  The error presented is:
-        #       'import site' failed; use -v for traceback
-        #       Traceback (most recent call last):
-        #           File "/usr/bin/virt-clone", line 25, in <module>
-        #           import virtinst.CloneManager as clmgr
-        #       ImportError: No module named virtinst.CloneManager
-        # This test can be run successfully by commenting out 'addopts =
-        # --cov-report term-missing --cov haas' in setup.cfg.
-
         api.project_create('anvil-nextgen')
->>>>>>> 94ec32da
         network_create_simple('spider-web', 'anvil-nextgen')
         api.headnode_create('hn-0', 'anvil-nextgen')
         api.headnode_create_hnic('hn-0', 'hnic-0')
@@ -75,8 +57,7 @@
     @deployment_test
     @headnode_cleanup
     def test_headnode_deletion_while_running(self, db):
-        api.group_create('acme-code')
-        api.project_create('anvil-nextgen', 'acme-code')
+        api.project_create('anvil-nextgen')
         api.headnode_create('hn-0', 'anvil-nextgen')
         api.headnode_start('hn-0')
         api.headnode_delete('hn-0')
