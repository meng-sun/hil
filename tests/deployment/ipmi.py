# Copyright 2013-2015 Massachusetts Open Cloud Contributors
#
# Licensed under the Apache License, Version 2.0 (the "License");
# you may not use this file except in compliance with the
# License.  You may obtain a copy of the License at
#
#     http://www.apache.org/licenses/LICENSE-2.0
#
# Unless required by applicable law or agreed to in writing,
# software distributed under the License is distributed on an "AS
# IS" BASIS, WITHOUT WARRANTIES OR CONDITIONS OF ANY KIND, either
# express or implied.  See the License for the specific language
# governing permissions and limitations under the License.
"""Unit tests for headnodes.

These require an actual libvirt daemon (and full HaaS setup), and are
somewhat particular to the MOC's development environment. They may be
difficult to run in other contexts.
"""

from haas.test_common import *
from haas import config, server, rest
from haas.model import db
import pytest


@pytest.fixture
def configure():
    config_testsuite()
    config.load_extensions()


fresh_database = pytest.fixture(fresh_database)


@pytest.fixture
def server_init():
    server.register_drivers()
    server.validate_state()


with_request_context = pytest.yield_fixture(with_request_context)


headnode_cleanup = pytest.fixture(headnode_cleanup)
pytestmark = pytest.mark.usefixtures('configure',
                                     'server_init',
                                     'fresh_database',
                                     'with_request_context',
                                     'headnode_cleanup')



class TestIpmi():
    """ Test IPMI driver calls using functions included in the IPMI driver. """

<<<<<<< HEAD
    def collect_nodes(self):
        """ Collects nodes in the free list.
	Raises error if free-nodes are less than 2.
        """
        free_nodes = db.session.query(Node).filter_by(project_id=None).all()
=======
    def collect_nodes(self, db):
        """Collects nodes in the free list."""
        free_nodes = db.query(Node).filter_by(project_id=None).all()
>>>>>>> a2279702
        return free_nodes

    def test_node_power_cycle(self):
        nodes = self.collect_nodes()
        for node in nodes:
            api.node_power_cycle(node.label)

    def test_node_power_off(self):
        nodes = self.collect_nodes()
        for node in nodes:
            api.node_power_off(node.label)

<|MERGE_RESOLUTION|>--- conflicted
+++ resolved
@@ -54,17 +54,9 @@
 class TestIpmi():
     """ Test IPMI driver calls using functions included in the IPMI driver. """
 
-<<<<<<< HEAD
     def collect_nodes(self):
-        """ Collects nodes in the free list.
-	Raises error if free-nodes are less than 2.
-        """
+        """Collects nodes in the free list."""
         free_nodes = db.session.query(Node).filter_by(project_id=None).all()
-=======
-    def collect_nodes(self, db):
-        """Collects nodes in the free list."""
-        free_nodes = db.query(Node).filter_by(project_id=None).all()
->>>>>>> a2279702
         return free_nodes
 
     def test_node_power_cycle(self):
@@ -75,5 +67,4 @@
     def test_node_power_off(self):
         nodes = self.collect_nodes()
         for node in nodes:
-            api.node_power_off(node.label)
-
+            api.node_power_off(node.label)