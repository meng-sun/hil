--- conflicted
+++ resolved
@@ -35,62 +35,19 @@
     def test_repr(self):
         print(self.sample_obj())
 
-<<<<<<< HEAD
-    def insert(self, db, obj):
-        db.add(obj)
-=======
-    def test_insert(self):
-        db = newDB()
+    @database_only
+    def test_insert(self, db):
         db.add(self.sample_obj())
->>>>>>> 91c42769
-        db.commit()
 
 
 class TestUsers(ModelTest):
     """Test user-related functionality"""
 
-<<<<<<< HEAD
-    @database_only
-    def test_user_create_verify(self, db):
-=======
     def sample_obj(self):
         return User('bob', 'secret')
 
-    def test_user_create_verify(self):
-        db = newDB()
->>>>>>> 91c42769
-        user = User('bob', 'secret')
-        assert user.verify_password('secret')
-
-<<<<<<< HEAD
-    @database_only
-    def test_user_insert(self, db):
-        self.insert(db, User('bob', 'secret'))
-
-    def test_repr(self):
-        print(User('bob', 'secret'))
-
-
-class TestGroup(InsertTest):
-
-    @database_only
-    def test_insert(self, db):
-        self.insert(db, Group('moc-hackers'))
-
-    def test_repr(self):
-        print(Group('moc-hackers'))
-
-
-class TestNic(InsertTest):
-
-    @database_only
-    def test_insert(self, db):
-        node = Node('node-99')
-        self.insert(db, Nic(node, 'ipmi', '00:11:22:33:44:55'))
-=======
 
 class TestGroup(ModelTest):
->>>>>>> 91c42769
 
     def sample_obj(self):
         return Group('moc-hackers')
@@ -98,14 +55,8 @@
 
 class TestNic(ModelTest):
 
-<<<<<<< HEAD
-    @database_only
-    def test_insert(self, db):
-        self.insert(db, Node('node-99'))
-=======
     def sample_obj(self):
         return Nic(Node('node-99'), 'ipmi', '00:11:22:33:44:55')
->>>>>>> 91c42769
 
 
 class TestNode(ModelTest):
@@ -113,13 +64,6 @@
     def sample_obj(self):
         return Node('node-99')
 
-<<<<<<< HEAD
-    @database_only
-    def test_insert(self, db):
-        group = Group('acme_corp')
-        self.insert(db, Project(group, 'manhattan'))
-=======
->>>>>>> 91c42769
 
 class TestProject(ModelTest):
 
@@ -127,13 +71,7 @@
         return Project(Group('acme_corp'), 'manhattan')
 
 
-<<<<<<< HEAD
-    @database_only
-    def test_insert(self, db):
-        self.insert(db, Switch('dev-switch', 'acme_corp'))
-=======
 class TestSwitch(ModelTest):
->>>>>>> 91c42769
 
     def sample_obj(self):
         return Switch('dev-switch', 'acme_corp')
@@ -141,58 +79,18 @@
 
 class TestHeadnode(ModelTest):
 
-<<<<<<< HEAD
-    @database_only
-    def test_insert(self, db):
-        project = Project(Group('acme_corp'), 'anvil_nextgen')
-        self.insert(db, Headnode(project, 'hn-example'))
-
-    def test_repr(self):
-        project = Project(Group('acme_corp'), 'anvil_nextgen')
-        print(Headnode(project, 'hn-example'))
-
-
-class TestHnic(InsertTest):
-
-    @database_only
-    def test_insert(self, db):
-        project = Project(Group('acme_corp'), 'anvil_nextgen')
-        hn = Headnode(project, 'hn-0')
-        self.insert(db, Hnic(hn, 'storage', '00:11:22:33:44:55'))
-=======
     def sample_obj(self):
         return Headnode(Project(Group('acme_corp'), 'anvil-nextgen'), 'hn-example')
 
 
 class TestHnic(ModelTest):
->>>>>>> 91c42769
 
     def sample_obj(self):
         return Hnic(Headnode(Project(Group('acme-corp'), 'anvil-nextgen'),
             'hn-0'), 'storage', '00:11:22:33:44:55')
 
-<<<<<<< HEAD
-class TestNetwork(InsertTest):
-
-    @database_only
-    def test_insert(self, db):
-        project = Project(Group('acme_corp'), 'anvil_nextgen')
-        network = Network(project, '34', 'hammernet')
-        self.insert(db, network)
-
-    def test_repr(InsertTest):
-        project = Project(Group('acme_corp'), 'anvil_nextgen')
-        print (Network(project, '34', 'hammernet'))
-=======
-
-class TestVlan(ModelTest):
-
-    def sample_obj(self):
-        return Vlan(102)
-
 
 class TestNetwork(ModelTest):
 
     def sample_obj(self):
-        return Network(Project(Group('acme_corp'), 'anvil-nextgen'), Vlan(102), 'hammernet')
->>>>>>> 91c42769
+        return Network(Project(Group('acme_corp'), 'anvil-nextgen'), '102', 'hammernet')