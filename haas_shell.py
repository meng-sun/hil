import haas.control
import haas.model
import getpass
import sys
<<<<<<< HEAD

import haas.config
haas.config.load()

class_name={'group':haas.model.Group,
            'vm':haas.model.VM,
            'port':haas.model.Port,
            'nic':haas.model.NIC,
            'vlan':haas.model.Vlan,
            'switch':haas.model.Switch,
            'node':haas.model.Node,
            'user':haas.model.User}

def create_group(cmd):
    '''
    do the neccessary parsing
    and call haas.control
    '''
    parts = haas.command_pattern.create_group.match(cmd)
    group_name = parts.group(1)

    #print group_name, network_id, vm_name
    haas.control.create_group(group_name)

def create_node(cmd):
    parts = haas.command_pattern.create_node.match(cmd)
    node_id= int(parts.group(1))
    haas.control.create_node(node_id)

def create_nic(cmd):
    parts = haas.command_pattern.create_nic.match(cmd)
    nic_id,mac_addr,name = parts.groups()
    nic_id = int(nic_id)
    haas.control.create_nic(nic_id,mac_addr,name)

def create_port(cmd):
    parts = haas.command_pattern.create_port.match(cmd)
    port_id, switch_id, port_no = map(int, parts.groups())
    haas.control.create_port(port_id,switch_id,port_no)
def add_nic(cmd):
    parts = haas.command_pattern.add_nic.match(cmd)
    nic_id, node_id = map(int,parts.groups())
    haas.control.add_nic(nic_id,node_id)

def create_switch(cmd):
    parts = haas.command_pattern.create_switch.match(cmd)
    switch_id, script = parts.groups()
    switch_id = int(switch_id)
    haas.control.create_switch(switch_id,script)

def connect_nic(cmd):
    parts = haas.command_pattern.connect_nic.match(cmd)
    nic_id, port_id = map(int,parts.groups())
    haas.control.connect_nic(nic_id,port_id)

def create_vlan(cmd):
    parts = haas.command_pattern.create_vlan.match(cmd)
    vlan_id = int(parts.group(1))
    haas.control.create_vlan(vlan_id)

def connect_vlan(cmd):
    parts = haas.command_pattern.connect_vlan.match(cmd)
    vlan_id,group_name,nic_name = parts.groups()
    vlan_id = int(vlan_id)
    haas.control.connect_vlan(vlan_id,group_name,nic_name)
    
    
    
def add_node(cmd):
    '''
    add one node to a group
    '''
    parts = haas.command_pattern.add_node.match(cmd)
    node_id,group_name = parts.groups()
    node_id = int(node_id)

    haas.control.add_node_to_group(node_id,group_name)

def remove_node(cmd):
    '''
    remove one node from a group
    '''
    parts = haas.command_pattern.remove.match(cmd)
    node_id = int(parts.group(1))
    group_name = parts.group(2)
    #print 'add',node_id,'to',group_name
    haas.control.remove_node_from_group(node_id,group_name)

def deploy_group(cmd):
    parts = haas.command_pattern.deploy_group.match(cmd)
    group_name = parts.group(1)
    haas.control.deploy_group(group_name)

def show_table(cmd):
    parts = haas.command_pattern.show_table.match(cmd)
    table = parts.group(1)
    if table not in class_name:
        print 'no such table'
        print 'available tables are:'
        for key in class_name:
            print key
        return
    haas.control.query_db(class_name[table])

def show_all():
    haas.control.query_db(haas.model.Node)
    haas.control.query_db(haas.model.NIC)
    haas.control.query_db(haas.model.Port)
    haas.control.query_db(haas.model.Vlan)
    haas.control.query_db(haas.model.VM)
    haas.control.query_db(haas.model.Switch)
    haas.control.query_db(haas.model.Group)
    haas.control.query_db(haas.model.User)
=======
import haas.cli
>>>>>>> 9bcf373d

def auth(user_name,password):
    user = haas.control.get_entity_by_cond(haas.model.User,'user_name=="%s"'%(user_name))
    if not user:
        return False
    return user.password == password


while True:
    user_name = raw_input('user: ')
    password = getpass.getpass("Password: ")
    if auth(user_name,password):
        haas.control.login_user(user_name)
        break
    print 'invalid user/password combination!'

haas.cli.main_loop()<|MERGE_RESOLUTION|>--- conflicted
+++ resolved
@@ -2,123 +2,10 @@
 import haas.model
 import getpass
 import sys
-<<<<<<< HEAD
+import haas.cli
+import haas.config
 
-import haas.config
 haas.config.load()
-
-class_name={'group':haas.model.Group,
-            'vm':haas.model.VM,
-            'port':haas.model.Port,
-            'nic':haas.model.NIC,
-            'vlan':haas.model.Vlan,
-            'switch':haas.model.Switch,
-            'node':haas.model.Node,
-            'user':haas.model.User}
-
-def create_group(cmd):
-    '''
-    do the neccessary parsing
-    and call haas.control
-    '''
-    parts = haas.command_pattern.create_group.match(cmd)
-    group_name = parts.group(1)
-
-    #print group_name, network_id, vm_name
-    haas.control.create_group(group_name)
-
-def create_node(cmd):
-    parts = haas.command_pattern.create_node.match(cmd)
-    node_id= int(parts.group(1))
-    haas.control.create_node(node_id)
-
-def create_nic(cmd):
-    parts = haas.command_pattern.create_nic.match(cmd)
-    nic_id,mac_addr,name = parts.groups()
-    nic_id = int(nic_id)
-    haas.control.create_nic(nic_id,mac_addr,name)
-
-def create_port(cmd):
-    parts = haas.command_pattern.create_port.match(cmd)
-    port_id, switch_id, port_no = map(int, parts.groups())
-    haas.control.create_port(port_id,switch_id,port_no)
-def add_nic(cmd):
-    parts = haas.command_pattern.add_nic.match(cmd)
-    nic_id, node_id = map(int,parts.groups())
-    haas.control.add_nic(nic_id,node_id)
-
-def create_switch(cmd):
-    parts = haas.command_pattern.create_switch.match(cmd)
-    switch_id, script = parts.groups()
-    switch_id = int(switch_id)
-    haas.control.create_switch(switch_id,script)
-
-def connect_nic(cmd):
-    parts = haas.command_pattern.connect_nic.match(cmd)
-    nic_id, port_id = map(int,parts.groups())
-    haas.control.connect_nic(nic_id,port_id)
-
-def create_vlan(cmd):
-    parts = haas.command_pattern.create_vlan.match(cmd)
-    vlan_id = int(parts.group(1))
-    haas.control.create_vlan(vlan_id)
-
-def connect_vlan(cmd):
-    parts = haas.command_pattern.connect_vlan.match(cmd)
-    vlan_id,group_name,nic_name = parts.groups()
-    vlan_id = int(vlan_id)
-    haas.control.connect_vlan(vlan_id,group_name,nic_name)
-    
-    
-    
-def add_node(cmd):
-    '''
-    add one node to a group
-    '''
-    parts = haas.command_pattern.add_node.match(cmd)
-    node_id,group_name = parts.groups()
-    node_id = int(node_id)
-
-    haas.control.add_node_to_group(node_id,group_name)
-
-def remove_node(cmd):
-    '''
-    remove one node from a group
-    '''
-    parts = haas.command_pattern.remove.match(cmd)
-    node_id = int(parts.group(1))
-    group_name = parts.group(2)
-    #print 'add',node_id,'to',group_name
-    haas.control.remove_node_from_group(node_id,group_name)
-
-def deploy_group(cmd):
-    parts = haas.command_pattern.deploy_group.match(cmd)
-    group_name = parts.group(1)
-    haas.control.deploy_group(group_name)
-
-def show_table(cmd):
-    parts = haas.command_pattern.show_table.match(cmd)
-    table = parts.group(1)
-    if table not in class_name:
-        print 'no such table'
-        print 'available tables are:'
-        for key in class_name:
-            print key
-        return
-    haas.control.query_db(class_name[table])
-
-def show_all():
-    haas.control.query_db(haas.model.Node)
-    haas.control.query_db(haas.model.NIC)
-    haas.control.query_db(haas.model.Port)
-    haas.control.query_db(haas.model.Vlan)
-    haas.control.query_db(haas.model.VM)
-    haas.control.query_db(haas.model.Switch)
-    haas.control.query_db(haas.model.Group)
-    haas.control.query_db(haas.model.User)
-=======
-import haas.cli
->>>>>>> 9bcf373d
 
 def auth(user_name,password):
     user = haas.control.get_entity_by_cond(haas.model.User,'user_name=="%s"'%(user_name))
